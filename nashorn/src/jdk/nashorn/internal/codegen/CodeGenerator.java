/*
 * Copyright (c) 2010, 2013, Oracle and/or its affiliates. All rights reserved.
 * DO NOT ALTER OR REMOVE COPYRIGHT NOTICES OR THIS FILE HEADER.
 *
 * This code is free software; you can redistribute it and/or modify it
 * under the terms of the GNU General Public License version 2 only, as
 * published by the Free Software Foundation.  Oracle designates this
 * particular file as subject to the "Classpath" exception as provided
 * by Oracle in the LICENSE file that accompanied this code.
 *
 * This code is distributed in the hope that it will be useful, but WITHOUT
 * ANY WARRANTY; without even the implied warranty of MERCHANTABILITY or
 * FITNESS FOR A PARTICULAR PURPOSE.  See the GNU General Public License
 * version 2 for more details (a copy is included in the LICENSE file that
 * accompanied this code).
 *
 * You should have received a copy of the GNU General Public License version
 * 2 along with this work; if not, write to the Free Software Foundation,
 * Inc., 51 Franklin St, Fifth Floor, Boston, MA 02110-1301 USA.
 *
 * Please contact Oracle, 500 Oracle Parkway, Redwood Shores, CA 94065 USA
 * or visit www.oracle.com if you need additional information or have any
 * questions.
 */

package jdk.nashorn.internal.codegen;

import static jdk.nashorn.internal.codegen.ClassEmitter.Flag.PRIVATE;
import static jdk.nashorn.internal.codegen.ClassEmitter.Flag.STATIC;
import static jdk.nashorn.internal.codegen.CompilerConstants.ARGUMENTS;
import static jdk.nashorn.internal.codegen.CompilerConstants.CALLEE;
import static jdk.nashorn.internal.codegen.CompilerConstants.CREATE_PROGRAM_FUNCTION;
import static jdk.nashorn.internal.codegen.CompilerConstants.GET_MAP;
import static jdk.nashorn.internal.codegen.CompilerConstants.GET_STRING;
import static jdk.nashorn.internal.codegen.CompilerConstants.QUICK_PREFIX;
import static jdk.nashorn.internal.codegen.CompilerConstants.REGEX_PREFIX;
import static jdk.nashorn.internal.codegen.CompilerConstants.RETURN;
import static jdk.nashorn.internal.codegen.CompilerConstants.SCOPE;
import static jdk.nashorn.internal.codegen.CompilerConstants.SPLIT_ARRAY_ARG;
import static jdk.nashorn.internal.codegen.CompilerConstants.SPLIT_PREFIX;
import static jdk.nashorn.internal.codegen.CompilerConstants.THIS;
import static jdk.nashorn.internal.codegen.CompilerConstants.VARARGS;
import static jdk.nashorn.internal.codegen.CompilerConstants.constructorNoLookup;
import static jdk.nashorn.internal.codegen.CompilerConstants.interfaceCallNoLookup;
import static jdk.nashorn.internal.codegen.CompilerConstants.methodDescriptor;
import static jdk.nashorn.internal.codegen.CompilerConstants.staticCallNoLookup;
import static jdk.nashorn.internal.codegen.CompilerConstants.typeDescriptor;
import static jdk.nashorn.internal.codegen.CompilerConstants.virtualCallNoLookup;
import static jdk.nashorn.internal.codegen.ObjectClassGenerator.OBJECT_FIELDS_ONLY;
import static jdk.nashorn.internal.ir.Symbol.HAS_SLOT;
import static jdk.nashorn.internal.ir.Symbol.IS_INTERNAL;
import static jdk.nashorn.internal.runtime.UnwarrantedOptimismException.INVALID_PROGRAM_POINT;
import static jdk.nashorn.internal.runtime.UnwarrantedOptimismException.isValid;
import static jdk.nashorn.internal.runtime.linker.NashornCallSiteDescriptor.CALLSITE_APPLY_TO_CALL;
import static jdk.nashorn.internal.runtime.linker.NashornCallSiteDescriptor.CALLSITE_FAST_SCOPE;
import static jdk.nashorn.internal.runtime.linker.NashornCallSiteDescriptor.CALLSITE_OPTIMISTIC;
import static jdk.nashorn.internal.runtime.linker.NashornCallSiteDescriptor.CALLSITE_PROGRAM_POINT_SHIFT;
import static jdk.nashorn.internal.runtime.linker.NashornCallSiteDescriptor.CALLSITE_SCOPE;
import static jdk.nashorn.internal.runtime.linker.NashornCallSiteDescriptor.CALLSITE_STRICT;

import java.io.PrintWriter;
import java.util.ArrayDeque;
import java.util.ArrayList;
import java.util.Arrays;
import java.util.BitSet;
import java.util.Collection;
import java.util.Collections;
import java.util.Deque;
import java.util.EnumSet;
import java.util.HashMap;
import java.util.HashSet;
import java.util.Iterator;
import java.util.LinkedList;
import java.util.List;
import java.util.Map;
import java.util.Set;
import java.util.TreeMap;
import java.util.function.Supplier;
import jdk.nashorn.internal.IntDeque;
import jdk.nashorn.internal.codegen.ClassEmitter.Flag;
import jdk.nashorn.internal.codegen.CompilerConstants.Call;
import jdk.nashorn.internal.codegen.types.ArrayType;
import jdk.nashorn.internal.codegen.types.Type;
import jdk.nashorn.internal.ir.AccessNode;
import jdk.nashorn.internal.ir.BaseNode;
import jdk.nashorn.internal.ir.BinaryNode;
import jdk.nashorn.internal.ir.Block;
import jdk.nashorn.internal.ir.BlockStatement;
import jdk.nashorn.internal.ir.BreakNode;
import jdk.nashorn.internal.ir.BreakableNode;
import jdk.nashorn.internal.ir.CallNode;
import jdk.nashorn.internal.ir.CaseNode;
import jdk.nashorn.internal.ir.CatchNode;
import jdk.nashorn.internal.ir.ContinueNode;
import jdk.nashorn.internal.ir.EmptyNode;
import jdk.nashorn.internal.ir.Expression;
import jdk.nashorn.internal.ir.ExpressionStatement;
import jdk.nashorn.internal.ir.ForNode;
import jdk.nashorn.internal.ir.FunctionNode;
import jdk.nashorn.internal.ir.FunctionNode.CompilationState;
import jdk.nashorn.internal.ir.IdentNode;
import jdk.nashorn.internal.ir.IfNode;
import jdk.nashorn.internal.ir.IndexNode;
import jdk.nashorn.internal.ir.JoinPredecessor;
import jdk.nashorn.internal.ir.JoinPredecessorExpression;
import jdk.nashorn.internal.ir.LabelNode;
import jdk.nashorn.internal.ir.LexicalContext;
import jdk.nashorn.internal.ir.LexicalContextNode;
import jdk.nashorn.internal.ir.LiteralNode;
import jdk.nashorn.internal.ir.LiteralNode.ArrayLiteralNode;
import jdk.nashorn.internal.ir.LiteralNode.ArrayLiteralNode.ArrayUnit;
import jdk.nashorn.internal.ir.LiteralNode.PrimitiveLiteralNode;
import jdk.nashorn.internal.ir.LocalVariableConversion;
import jdk.nashorn.internal.ir.LoopNode;
import jdk.nashorn.internal.ir.Node;
import jdk.nashorn.internal.ir.ObjectNode;
import jdk.nashorn.internal.ir.Optimistic;
import jdk.nashorn.internal.ir.PropertyNode;
import jdk.nashorn.internal.ir.ReturnNode;
import jdk.nashorn.internal.ir.RuntimeNode;
import jdk.nashorn.internal.ir.RuntimeNode.Request;
import jdk.nashorn.internal.ir.SplitNode;
import jdk.nashorn.internal.ir.Statement;
import jdk.nashorn.internal.ir.SwitchNode;
import jdk.nashorn.internal.ir.Symbol;
import jdk.nashorn.internal.ir.TernaryNode;
import jdk.nashorn.internal.ir.ThrowNode;
import jdk.nashorn.internal.ir.TryNode;
import jdk.nashorn.internal.ir.UnaryNode;
import jdk.nashorn.internal.ir.VarNode;
import jdk.nashorn.internal.ir.WhileNode;
import jdk.nashorn.internal.ir.WithNode;
import jdk.nashorn.internal.ir.visitor.NodeOperatorVisitor;
import jdk.nashorn.internal.ir.visitor.NodeVisitor;
import jdk.nashorn.internal.objects.Global;
import jdk.nashorn.internal.objects.ScriptFunctionImpl;
import jdk.nashorn.internal.parser.Lexer.RegexToken;
import jdk.nashorn.internal.parser.TokenType;
import jdk.nashorn.internal.runtime.Context;
import jdk.nashorn.internal.runtime.Debug;
import jdk.nashorn.internal.runtime.ECMAException;
import jdk.nashorn.internal.runtime.JSType;
import jdk.nashorn.internal.runtime.OptimisticReturnFilters;
import jdk.nashorn.internal.runtime.PropertyMap;
import jdk.nashorn.internal.runtime.RecompilableScriptFunctionData;
import jdk.nashorn.internal.runtime.RewriteException;
import jdk.nashorn.internal.runtime.Scope;
import jdk.nashorn.internal.runtime.ScriptFunction;
import jdk.nashorn.internal.runtime.ScriptObject;
import jdk.nashorn.internal.runtime.ScriptRuntime;
import jdk.nashorn.internal.runtime.Source;
import jdk.nashorn.internal.runtime.Undefined;
import jdk.nashorn.internal.runtime.UnwarrantedOptimismException;
import jdk.nashorn.internal.runtime.arrays.ArrayData;
import jdk.nashorn.internal.runtime.linker.LinkerCallSite;
import jdk.nashorn.internal.runtime.logging.DebugLogger;
import jdk.nashorn.internal.runtime.logging.Loggable;
import jdk.nashorn.internal.runtime.logging.Logger;
import jdk.nashorn.internal.runtime.options.Options;

/**
 * This is the lowest tier of the code generator. It takes lowered ASTs emitted
 * from Lower and emits Java byte code. The byte code emission logic is broken
 * out into MethodEmitter. MethodEmitter works internally with a type stack, and
 * keeps track of the contents of the byte code stack. This way we avoid a large
 * number of special cases on the form
 * <pre>
 * if (type == INT) {
 *     visitInsn(ILOAD, slot);
 * } else if (type == DOUBLE) {
 *     visitInsn(DOUBLE, slot);
 * }
 * </pre>
 * This quickly became apparent when the code generator was generalized to work
 * with all types, and not just numbers or objects.
 * <p>
 * The CodeGenerator visits nodes only once, tags them as resolved and emits
 * bytecode for them.
 */
@Logger(name="codegen")
final class CodeGenerator extends NodeOperatorVisitor<CodeGeneratorLexicalContext> implements Loggable {

    private static final Type SCOPE_TYPE = Type.typeFor(ScriptObject.class);

    private static final String GLOBAL_OBJECT = Type.getInternalName(Global.class);

    private static final String SCRIPTFUNCTION_IMPL_NAME = Type.getInternalName(ScriptFunctionImpl.class);
    private static final Type   SCRIPTFUNCTION_IMPL_TYPE   = Type.typeFor(ScriptFunction.class);

    private static final Call INIT_REWRITE_EXCEPTION = CompilerConstants.specialCallNoLookup(RewriteException.class,
            "<init>", void.class, UnwarrantedOptimismException.class, Object[].class, String[].class);
    private static final Call INIT_REWRITE_EXCEPTION_REST_OF = CompilerConstants.specialCallNoLookup(RewriteException.class,
            "<init>", void.class, UnwarrantedOptimismException.class, Object[].class, String[].class, int[].class);

    private static final Call ENSURE_INT = CompilerConstants.staticCallNoLookup(OptimisticReturnFilters.class,
            "ensureInt", int.class, Object.class, int.class);
    private static final Call ENSURE_LONG = CompilerConstants.staticCallNoLookup(OptimisticReturnFilters.class,
            "ensureLong", long.class, Object.class, int.class);
    private static final Call ENSURE_NUMBER = CompilerConstants.staticCallNoLookup(OptimisticReturnFilters.class,
            "ensureNumber", double.class, Object.class, int.class);

    private static final Class<?> ITERATOR_CLASS = Iterator.class;
    static {
        assert ITERATOR_CLASS == CompilerConstants.ITERATOR_PREFIX.type();
    }
    private static final Type ITERATOR_TYPE = Type.typeFor(ITERATOR_CLASS);
    private static final Type EXCEPTION_TYPE = Type.typeFor(CompilerConstants.EXCEPTION_PREFIX.type());

    /** Constant data & installation. The only reason the compiler keeps this is because it is assigned
     *  by reflection in class installation */
    private final Compiler compiler;

    /** Call site flags given to the code generator to be used for all generated call sites */
    private final int callSiteFlags;

    /** How many regexp fields have been emitted */
    private int regexFieldCount;

    /** Line number for last statement. If we encounter a new line number, line number bytecode information
     *  needs to be generated */
    private int lastLineNumber = -1;

    /** When should we stop caching regexp expressions in fields to limit bytecode size? */
    private static final int MAX_REGEX_FIELDS = 2 * 1024;

    /** Current method emitter */
    private MethodEmitter method;

    /** Current compile unit */
    private CompileUnit unit;

    private final DebugLogger log;

    /** From what size should we use spill instead of fields for JavaScript objects? */
    private static final int OBJECT_SPILL_THRESHOLD = Options.getIntProperty("nashorn.spill.threshold", 256);

    private static boolean assertsEnabled = false;
    static {
        assert assertsEnabled = true; // Intentional side effect
    }

    private final Set<String> emittedMethods = new HashSet<>();

    // Function Id -> ContinuationInfo. Used by compilation of rest-of function only.
    private final Map<Integer, ContinuationInfo> fnIdToContinuationInfo = new HashMap<>();

    private final Deque<Label> scopeEntryLabels = new ArrayDeque<>();

    private final Set<Integer> initializedFunctionIds = new HashSet<>();

    private static final Label METHOD_BOUNDARY = new Label("");
    private final Deque<Label> catchLabels = new ArrayDeque<>();
    // Number of live locals on entry to (and thus also break from) labeled blocks.
    private final IntDeque labeledBlockBreakLiveLocals = new IntDeque();

    //is this a rest of compilation
    private final int[] continuationEntryPoints;

    /**
     * Constructor.
     *
     * @param compiler
     */
    CodeGenerator(final Compiler compiler, final int[] continuationEntryPoints) {
        super(new CodeGeneratorLexicalContext());
        this.compiler                = compiler;
        this.continuationEntryPoints = continuationEntryPoints;
        this.callSiteFlags           = compiler.getScriptEnvironment()._callsite_flags;
        this.log                     = initLogger(compiler.getContext());
    }

    @Override
    public DebugLogger getLogger() {
        return log;
    }

    @Override
    public DebugLogger initLogger(final Context context) {
        return context.getLogger(this.getClass());
    }

    /**
     * Gets the call site flags, adding the strict flag if the current function
     * being generated is in strict mode
     *
     * @return the correct flags for a call site in the current function
     */
    int getCallSiteFlags() {
        return lc.getCurrentFunction().isStrict() ? callSiteFlags | CALLSITE_STRICT : callSiteFlags;
    }

    /**
     * Load an identity node
     *
     * @param identNode an identity node to load
     * @return the method generator used
     */
    private MethodEmitter loadIdent(final IdentNode identNode, final TypeBounds resultBounds) {
        final Symbol symbol = identNode.getSymbol();

        if (!symbol.isScope()) {
            final Type type = identNode.getType();
            if(type == Type.UNDEFINED) {
                return method.loadUndefined(Type.OBJECT);
            }

            assert symbol.hasSlot() || symbol.isParam();
            return method.load(identNode);
        }

        assert identNode.getSymbol().isScope() : identNode + " is not in scope!";
        final int flags = CALLSITE_SCOPE | getCallSiteFlags();
        if (isFastScope(symbol)) {
            // Only generate shared scope getter for fast-scope symbols so we know we can dial in correct scope.
            if (symbol.getUseCount() > SharedScopeCall.FAST_SCOPE_GET_THRESHOLD && !isOptimisticOrRestOf()) {
                method.loadCompilerConstant(SCOPE);
                // As shared scope vars are only used in non-optimistic compilation, we switch from using TypeBounds to
                // just a single definitive type, resultBounds.widest.
                loadSharedScopeVar(resultBounds.widest, symbol, flags);
            } else {
                new LoadFastScopeVar(identNode, resultBounds, flags).emit();
            }
        } else {
            //slow scope load, we have no proto depth
            new LoadScopeVar(identNode, resultBounds, flags).emit();
        }

        return method;
    }

    private boolean isRestOf() {
        return continuationEntryPoints != null;
    }

    private boolean isOptimisticOrRestOf() {
        return useOptimisticTypes() || isRestOf();
    }

    private boolean isCurrentContinuationEntryPoint(final int programPoint) {
        return isRestOf() && getCurrentContinuationEntryPoint() == programPoint;
    }

    private int[] getContinuationEntryPoints() {
        return isRestOf() ? continuationEntryPoints : null;
    }

    private int getCurrentContinuationEntryPoint() {
        return isRestOf() ? continuationEntryPoints[0] : INVALID_PROGRAM_POINT;
    }

    private boolean isContinuationEntryPoint(final int programPoint) {
        if (isRestOf()) {
            assert continuationEntryPoints != null;
            for (final int cep : continuationEntryPoints) {
                if (cep == programPoint) {
                    return true;
                }
            }
        }
        return false;
    }

    /**
     * Check if this symbol can be accessed directly with a putfield or getfield or dynamic load
     *
     * @param symbol symbol to check for fast scope
     * @return true if fast scope
     */
    private boolean isFastScope(final Symbol symbol) {
        if (!symbol.isScope()) {
            return false;
        }

        if (!lc.inDynamicScope()) {
            // If there's no with or eval in context, and the symbol is marked as scoped, it is fast scoped. Such a
            // symbol must either be global, or its defining block must need scope.
            assert symbol.isGlobal() || lc.getDefiningBlock(symbol).needsScope() : symbol.getName();
            return true;
        }

        if (symbol.isGlobal()) {
            // Shortcut: if there's a with or eval in context, globals can't be fast scoped
            return false;
        }

        // Otherwise, check if there's a dynamic scope between use of the symbol and its definition
        final String name = symbol.getName();
        boolean previousWasBlock = false;
        for (final Iterator<LexicalContextNode> it = lc.getAllNodes(); it.hasNext();) {
            final LexicalContextNode node = it.next();
            if (node instanceof Block) {
                // If this block defines the symbol, then we can fast scope the symbol.
                final Block block = (Block)node;
                if (block.getExistingSymbol(name) == symbol) {
                    assert block.needsScope();
                    return true;
                }
                previousWasBlock = true;
            } else {
                if (node instanceof WithNode && previousWasBlock || node instanceof FunctionNode && ((FunctionNode)node).needsDynamicScope()) {
                    // If we hit a scope that can have symbols introduced into it at run time before finding the defining
                    // block, the symbol can't be fast scoped. A WithNode only counts if we've immediately seen a block
                    // before - its block. Otherwise, we are currently processing the WithNode's expression, and that's
                    // obviously not subjected to introducing new symbols.
                    return false;
                }
                previousWasBlock = false;
            }
        }
        // Should've found the symbol defined in a block
        throw new AssertionError();
    }

    private MethodEmitter loadSharedScopeVar(final Type valueType, final Symbol symbol, final int flags) {
        assert !isOptimisticOrRestOf();
        if (isFastScope(symbol)) {
            method.load(getScopeProtoDepth(lc.getCurrentBlock(), symbol));
        } else {
            method.load(-1);
        }
        return lc.getScopeGet(unit, symbol, valueType, flags | CALLSITE_FAST_SCOPE).generateInvoke(method);
    }

    private class LoadScopeVar extends OptimisticOperation {
        final IdentNode identNode;
        private final int flags;

        LoadScopeVar(final IdentNode identNode, final TypeBounds resultBounds, final int flags) {
            super(identNode, resultBounds);
            this.identNode = identNode;
            this.flags = flags;
        }

        @Override
        void loadStack() {
            method.loadCompilerConstant(SCOPE);
            getProto();
        }

        void getProto() {
            //empty
        }

        @Override
        void consumeStack() {
            // If this is either __FILE__, __DIR__, or __LINE__ then load the property initially as Object as we'd convert
            // it anyway for replaceLocationPropertyPlaceholder.
            if(identNode.isCompileTimePropertyName()) {
                method.dynamicGet(Type.OBJECT, identNode.getSymbol().getName(), flags, identNode.isFunction());
                replaceCompileTimeProperty();
            } else {
                dynamicGet(identNode.getSymbol().getName(), flags, identNode.isFunction());
            }
        }
    }

    private class LoadFastScopeVar extends LoadScopeVar {
        LoadFastScopeVar(final IdentNode identNode, final TypeBounds resultBounds, final int flags) {
            super(identNode, resultBounds, flags | CALLSITE_FAST_SCOPE);
        }

        @Override
        void getProto() {
            loadFastScopeProto(identNode.getSymbol(), false);
        }
    }

    private MethodEmitter storeFastScopeVar(final Symbol symbol, final int flags) {
        loadFastScopeProto(symbol, true);
        method.dynamicSet(symbol.getName(), flags | CALLSITE_FAST_SCOPE);
        return method;
    }

    private int getScopeProtoDepth(final Block startingBlock, final Symbol symbol) {
        //walk up the chain from starting block and when we bump into the current function boundary, add the external
        //information.
        final FunctionNode fn   = lc.getCurrentFunction();
        final int          fnId = fn.getId();
        final int externalDepth = compiler.getScriptFunctionData(fnId).getExternalSymbolDepth(symbol.getName());

        //count the number of scopes from this place to the start of the function

        final int internalDepth = FindScopeDepths.findInternalDepth(lc, fn, startingBlock, symbol);
        final int scopesToStart = FindScopeDepths.findScopesToStart(lc, fn, startingBlock);
        int depth = 0;
        if (internalDepth == -1) {
            depth = scopesToStart + externalDepth;
        } else {
            assert internalDepth <= scopesToStart;
            depth = internalDepth;
        }

        return depth;
    }

    private void loadFastScopeProto(final Symbol symbol, final boolean swap) {
        final int depth = getScopeProtoDepth(lc.getCurrentBlock(), symbol);
        assert depth != -1 : "Couldn't find scope depth for symbol " + symbol.getName() + " in " + lc.getCurrentFunction();
        if (depth > 0) {
            if (swap) {
                method.swap();
            }
            for (int i = 0; i < depth; i++) {
                method.invoke(ScriptObject.GET_PROTO);
            }
            if (swap) {
                method.swap();
            }
        }
    }

    /**
     * Generate code that loads this node to the stack, not constraining its type
     *
     * @param expr node to load
     *
     * @return the method emitter used
     */
    private MethodEmitter loadExpressionUnbounded(final Expression expr) {
        return loadExpression(expr, TypeBounds.UNBOUNDED);
    }

    private MethodEmitter loadExpressionAsObject(final Expression expr) {
        return loadExpression(expr, TypeBounds.OBJECT);
    }

    MethodEmitter loadExpressionAsBoolean(final Expression expr) {
        return loadExpression(expr, TypeBounds.BOOLEAN);
    }

    // Test whether conversion from source to target involves a call of ES 9.1 ToPrimitive
    // with possible side effects from calling an object's toString or valueOf methods.
    private static boolean noToPrimitiveConversion(final Type source, final Type target) {
        // Object to boolean conversion does not cause ToPrimitive call
        return source.isJSPrimitive() || !target.isJSPrimitive() || target.isBoolean();
    }

    MethodEmitter loadBinaryOperands(final BinaryNode binaryNode) {
        return loadBinaryOperands(binaryNode.lhs(), binaryNode.rhs(), TypeBounds.UNBOUNDED.notWiderThan(binaryNode.getWidestOperandType()), false);
    }

    private MethodEmitter loadBinaryOperands(final Expression lhs, final Expression rhs, final TypeBounds explicitOperandBounds, final boolean baseAlreadyOnStack) {
        // ECMAScript 5.1 specification (sections 11.5-11.11 and 11.13) prescribes that when evaluating a binary
        // expression "LEFT op RIGHT", the order of operations must be: LOAD LEFT, LOAD RIGHT, CONVERT LEFT, CONVERT
        // RIGHT, EXECUTE OP. Unfortunately, doing it in this order defeats potential optimizations that arise when we
        // can combine a LOAD with a CONVERT operation (e.g. use a dynamic getter with the conversion target type as its
        // return value). What we do here is reorder LOAD RIGHT and CONVERT LEFT when possible; it is possible only when
        // we can prove that executing CONVERT LEFT can't have a side effect that changes the value of LOAD RIGHT.
        // Basically, if we know that either LEFT already is a primitive value, or does not have to be converted to
        // a primitive value, or RIGHT is an expression that loads without side effects, then we can do the
        // reordering and collapse LOAD/CONVERT into a single operation; otherwise we need to do the more costly
        // separate operations to preserve specification semantics.

        // Operands' load type should not be narrower than the narrowest of the individual operand types, nor narrower
        // than the lower explicit bound, but it should also not be wider than
        final Type narrowestOperandType = Type.narrowest(Type.widest(lhs.getType(), rhs.getType()), explicitOperandBounds.widest);
        final TypeBounds operandBounds = explicitOperandBounds.notNarrowerThan(narrowestOperandType);
        if (noToPrimitiveConversion(lhs.getType(), explicitOperandBounds.widest) || rhs.isLocal()) {
            // Can reorder. Combine load and convert into single operations.
            loadExpression(lhs, operandBounds, baseAlreadyOnStack);
            loadExpression(rhs, operandBounds, false);
        } else {
            // Can't reorder. Load and convert separately.
            final TypeBounds safeConvertBounds = TypeBounds.UNBOUNDED.notNarrowerThan(narrowestOperandType);
            loadExpression(lhs, safeConvertBounds, baseAlreadyOnStack);
            loadExpression(rhs, safeConvertBounds, false);
            method.swap().convert(operandBounds.within(method.peekType())).swap().convert(operandBounds.within(method.peekType()));
        }
        assert Type.generic(method.peekType()) == operandBounds.narrowest;
        assert Type.generic(method.peekType(1)) == operandBounds.narrowest;

        return method;
    }

    private static final class TypeBounds {
        final Type narrowest;
        final Type widest;

        static final TypeBounds UNBOUNDED = new TypeBounds(Type.UNKNOWN, Type.OBJECT);
        static final TypeBounds INT = exact(Type.INT);
        static final TypeBounds NUMBER = exact(Type.NUMBER);
        static final TypeBounds OBJECT = exact(Type.OBJECT);
        static final TypeBounds BOOLEAN = exact(Type.BOOLEAN);

        static TypeBounds exact(final Type type) {
            return new TypeBounds(type, type);
        }

        TypeBounds(final Type narrowest, final Type widest) {
            assert widest    != null && widest    != Type.UNDEFINED && widest != Type.UNKNOWN : widest;
            assert narrowest != null && narrowest != Type.UNDEFINED : narrowest;
            assert !narrowest.widerThan(widest) : narrowest + " wider than " + widest;
            assert !widest.narrowerThan(narrowest);
            this.narrowest = Type.generic(narrowest);
            this.widest = Type.generic(widest);
        }

        TypeBounds notNarrowerThan(final Type type) {
            return maybeNew(Type.narrowest(Type.widest(narrowest, type), widest), widest);
        }

        TypeBounds notWiderThan(final Type type) {
            return maybeNew(Type.narrowest(narrowest, type), Type.narrowest(widest, type));
        }

        boolean canBeNarrowerThan(final Type type) {
            return narrowest.narrowerThan(type);
        }

        TypeBounds maybeNew(final Type newNarrowest, final Type newWidest) {
            if(newNarrowest == narrowest && newWidest == widest) {
                return this;
            }
            return new TypeBounds(newNarrowest, newWidest);
        }

        TypeBounds booleanToInt() {
            return maybeNew(booleanToInt(narrowest), booleanToInt(widest));
        }

        TypeBounds objectToNumber() {
            return maybeNew(objectToNumber(narrowest), objectToNumber(widest));
        }

        private static Type booleanToInt(final Type t) {
            return t == Type.BOOLEAN ? Type.INT : t;
        }

        private static Type objectToNumber(final Type t) {
            return t.isObject() ? Type.NUMBER : t;
        }

        Type within(final Type type) {
            if(type.narrowerThan(narrowest)) {
                return narrowest;
            }
            if(type.widerThan(widest)) {
                return widest;
            }
            return type;
        }

        @Override
        public String toString() {
            return "[" + narrowest + ", " + widest + "]";
        }
    }

    MethodEmitter loadExpressionAsType(final Expression expr, final Type type) {
        if(type == Type.BOOLEAN) {
            return loadExpressionAsBoolean(expr);
        } else if(type == Type.UNDEFINED) {
            assert expr.getType() == Type.UNDEFINED;
            return loadExpressionAsObject(expr);
        }
        // having no upper bound preserves semantics of optimistic operations in the expression (by not having them
        // converted early) and then applies explicit conversion afterwards.
        return loadExpression(expr, TypeBounds.UNBOUNDED.notNarrowerThan(type)).convert(type);
    }

    private MethodEmitter loadExpression(final Expression expr, final TypeBounds resultBounds) {
        return loadExpression(expr, resultBounds, false);
    }

    /**
     * Emits code for evaluating an expression and leaving its value on top of the stack, narrowing or widening it if
     * necessary.
     * @param expr the expression to load
     * @param resultBounds the incoming type bounds. The value on the top of the stack is guaranteed to not be of narrower
     * type than the narrowest bound, or wider type than the widest bound after it is loaded.
     * @param baseAlreadyOnStack true if the base of an access or index node is already on the stack. Used to avoid
     * double evaluation of bases in self-assignment expressions to access and index nodes. {@code Type.OBJECT} is used
     * to indicate the widest possible type.
     * @return the method emitter
     */
    private MethodEmitter loadExpression(final Expression expr, final TypeBounds resultBounds, final boolean baseAlreadyOnStack) {

        /*
         * The load may be of type IdentNode, e.g. "x", AccessNode, e.g. "x.y"
         * or IndexNode e.g. "x[y]". Both AccessNodes and IndexNodes are
         * BaseNodes and the logic for loading the base object is reused
         */
        final CodeGenerator codegen = this;

        final Node currentDiscard = codegen.lc.getCurrentDiscard();
        expr.accept(new NodeOperatorVisitor<LexicalContext>(new LexicalContext()) {
            @Override
            public boolean enterIdentNode(final IdentNode identNode) {
                loadIdent(identNode, resultBounds);
                return false;
            }

            @Override
            public boolean enterAccessNode(final AccessNode accessNode) {
                new OptimisticOperation(accessNode, resultBounds) {
                    @Override
                    void loadStack() {
                        if (!baseAlreadyOnStack) {
                            loadExpressionAsObject(accessNode.getBase());
                        }
                        assert method.peekType().isObject();
                    }
                    @Override
                    void consumeStack() {
                        final int flags = getCallSiteFlags();
                        dynamicGet(accessNode.getProperty(), flags, accessNode.isFunction());
                    }
                }.emit(baseAlreadyOnStack ? 1 : 0);
                return false;
            }

            @Override
            public boolean enterIndexNode(final IndexNode indexNode) {
                new OptimisticOperation(indexNode, resultBounds) {
                    @Override
                    void loadStack() {
                        if (!baseAlreadyOnStack) {
                            loadExpressionAsObject(indexNode.getBase());
                            loadExpressionUnbounded(indexNode.getIndex());
                        }
                    }
                    @Override
                    void consumeStack() {
                        final int flags = getCallSiteFlags();
                        dynamicGetIndex(flags, indexNode.isFunction());
                    }
                }.emit(baseAlreadyOnStack ? 2 : 0);
                return false;
            }

            @Override
            public boolean enterFunctionNode(final FunctionNode functionNode) {
                // function nodes will always leave a constructed function object on stack, no need to load the symbol
                // separately as in enterDefault()
                lc.pop(functionNode);
                functionNode.accept(codegen);
                // NOTE: functionNode.accept() will produce a different FunctionNode that we discard. This incidentally
                // doesn't cause problems as we're never touching FunctionNode again after it's visited here - codegen
                // is the last element in the compilation pipeline, the AST it produces is not used externally. So, we
                // re-push the original functionNode.
                lc.push(functionNode);
                return false;
            }

            @Override
            public boolean enterASSIGN(final BinaryNode binaryNode) {
                loadASSIGN(binaryNode);
                return false;
            }

            @Override
            public boolean enterASSIGN_ADD(final BinaryNode binaryNode) {
                loadASSIGN_ADD(binaryNode);
                return false;
            }

            @Override
            public boolean enterASSIGN_BIT_AND(final BinaryNode binaryNode) {
                loadASSIGN_BIT_AND(binaryNode);
                return false;
            }

            @Override
            public boolean enterASSIGN_BIT_OR(final BinaryNode binaryNode) {
                loadASSIGN_BIT_OR(binaryNode);
                return false;
            }

            @Override
            public boolean enterASSIGN_BIT_XOR(final BinaryNode binaryNode) {
                loadASSIGN_BIT_XOR(binaryNode);
                return false;
            }

            @Override
            public boolean enterASSIGN_DIV(final BinaryNode binaryNode) {
                loadASSIGN_DIV(binaryNode);
                return false;
            }

            @Override
            public boolean enterASSIGN_MOD(final BinaryNode binaryNode) {
                loadASSIGN_MOD(binaryNode);
                return false;
            }

            @Override
            public boolean enterASSIGN_MUL(final BinaryNode binaryNode) {
                loadASSIGN_MUL(binaryNode);
                return false;
            }

            @Override
            public boolean enterASSIGN_SAR(final BinaryNode binaryNode) {
                loadASSIGN_SAR(binaryNode);
                return false;
            }

            @Override
            public boolean enterASSIGN_SHL(final BinaryNode binaryNode) {
                loadASSIGN_SHL(binaryNode);
                return false;
            }

            @Override
            public boolean enterASSIGN_SHR(final BinaryNode binaryNode) {
                loadASSIGN_SHR(binaryNode);
                return false;
            }

            @Override
            public boolean enterASSIGN_SUB(final BinaryNode binaryNode) {
                loadASSIGN_SUB(binaryNode);
                return false;
            }

            @Override
            public boolean enterCallNode(final CallNode callNode) {
                return loadCallNode(callNode, resultBounds);
            }

            @Override
            public boolean enterLiteralNode(final LiteralNode<?> literalNode) {
                loadLiteral(literalNode, resultBounds);
                return false;
            }

            @Override
            public boolean enterTernaryNode(final TernaryNode ternaryNode) {
                loadTernaryNode(ternaryNode, resultBounds);
                return false;
            }

            @Override
            public boolean enterADD(final BinaryNode binaryNode) {
                loadADD(binaryNode, resultBounds);
                return false;
            }

            @Override
            public boolean enterSUB(final UnaryNode unaryNode) {
                loadSUB(unaryNode, resultBounds);
                return false;
            }

            @Override
            public boolean enterSUB(final BinaryNode binaryNode) {
                loadSUB(binaryNode, resultBounds);
                return false;
            }

            @Override
            public boolean enterMUL(final BinaryNode binaryNode) {
                loadMUL(binaryNode, resultBounds);
                return false;
            }

            @Override
            public boolean enterDIV(final BinaryNode binaryNode) {
                loadDIV(binaryNode, resultBounds);
                return false;
            }

            @Override
            public boolean enterMOD(final BinaryNode binaryNode) {
                loadMOD(binaryNode, resultBounds);
                return false;
            }

            @Override
            public boolean enterSAR(final BinaryNode binaryNode) {
                loadSAR(binaryNode);
                return false;
            }

            @Override
            public boolean enterSHL(final BinaryNode binaryNode) {
                loadSHL(binaryNode);
                return false;
            }

            @Override
            public boolean enterSHR(final BinaryNode binaryNode) {
                loadSHR(binaryNode);
                return false;
            }

            @Override
            public boolean enterCOMMALEFT(final BinaryNode binaryNode) {
                loadCOMMALEFT(binaryNode, resultBounds);
                return false;
            }

            @Override
            public boolean enterCOMMARIGHT(final BinaryNode binaryNode) {
                loadCOMMARIGHT(binaryNode, resultBounds);
                return false;
            }

            @Override
            public boolean enterAND(final BinaryNode binaryNode) {
                loadAND_OR(binaryNode, resultBounds, true);
                return false;
            }

            @Override
            public boolean enterOR(final BinaryNode binaryNode) {
                loadAND_OR(binaryNode, resultBounds, false);
                return false;
            }

            @Override
            public boolean enterNOT(final UnaryNode unaryNode) {
                loadNOT(unaryNode);
                return false;
            }

            @Override
            public boolean enterADD(final UnaryNode unaryNode) {
                loadADD(unaryNode, resultBounds);
                return false;
            }

            @Override
            public boolean enterBIT_NOT(final UnaryNode unaryNode) {
                loadBIT_NOT(unaryNode);
                return false;
            }

            @Override
            public boolean enterBIT_AND(final BinaryNode binaryNode) {
                loadBIT_AND(binaryNode);
                return false;
            }

            @Override
            public boolean enterBIT_OR(final BinaryNode binaryNode) {
                loadBIT_OR(binaryNode);
                return false;
            }

            @Override
            public boolean enterBIT_XOR(final BinaryNode binaryNode) {
                loadBIT_XOR(binaryNode);
                return false;
            }

            @Override
            public boolean enterVOID(final UnaryNode unaryNode) {
                loadVOID(unaryNode, resultBounds);
                return false;
            }

            @Override
            public boolean enterEQ(final BinaryNode binaryNode) {
                loadCmp(binaryNode, Condition.EQ);
                return false;
            }

            @Override
            public boolean enterEQ_STRICT(final BinaryNode binaryNode) {
                loadCmp(binaryNode, Condition.EQ);
                return false;
            }

            @Override
            public boolean enterGE(final BinaryNode binaryNode) {
                loadCmp(binaryNode, Condition.GE);
                return false;
            }

            @Override
            public boolean enterGT(final BinaryNode binaryNode) {
                loadCmp(binaryNode, Condition.GT);
                return false;
            }

            @Override
            public boolean enterLE(final BinaryNode binaryNode) {
                loadCmp(binaryNode, Condition.LE);
                return false;
            }

            @Override
            public boolean enterLT(final BinaryNode binaryNode) {
                loadCmp(binaryNode, Condition.LT);
                return false;
            }

            @Override
            public boolean enterNE(final BinaryNode binaryNode) {
                loadCmp(binaryNode, Condition.NE);
                return false;
            }

            @Override
            public boolean enterNE_STRICT(final BinaryNode binaryNode) {
                loadCmp(binaryNode, Condition.NE);
                return false;
            }

            @Override
            public boolean enterObjectNode(final ObjectNode objectNode) {
                loadObjectNode(objectNode);
                return false;
            }

            @Override
            public boolean enterRuntimeNode(final RuntimeNode runtimeNode) {
                loadRuntimeNode(runtimeNode);
                return false;
            }

            @Override
            public boolean enterNEW(final UnaryNode unaryNode) {
                loadNEW(unaryNode);
                return false;
            }

            @Override
            public boolean enterDECINC(final UnaryNode unaryNode) {
                loadDECINC(unaryNode);
                return false;
            }

            @Override
            public boolean enterJoinPredecessorExpression(final JoinPredecessorExpression joinExpr) {
                loadExpression(joinExpr.getExpression(), resultBounds);
                return false;
            }

            @Override
            public boolean enterDefault(final Node otherNode) {
                // Must have handled all expressions that can legally be encountered.
                throw new AssertionError(otherNode.getClass().getName());
            }
        });
        if(currentDiscard != expr) {
            coerceStackTop(resultBounds);
        }
        return method;
    }

    private MethodEmitter coerceStackTop(final TypeBounds typeBounds) {
        return method.convert(typeBounds.within(method.peekType()));
    }

    /**
     * Closes any still open entries for this block's local variables in the bytecode local variable table.
     *
     * @param block block containing symbols.
     */
    private void closeBlockVariables(final Block block) {
        for (final Symbol symbol : block.getSymbols()) {
            if (symbol.isBytecodeLocal()) {
                method.closeLocalVariable(symbol, block.getBreakLabel());
            }
        }
    }

    @Override
    public boolean enterBlock(final Block block) {
        method.label(block.getEntryLabel());
        if(!method.isReachable()) {
            return false;
        }
        if(lc.isFunctionBody() && emittedMethods.contains(lc.getCurrentFunction().getName())) {
            return false;
        }
        initLocals(block);

        assert lc.getUsedSlotCount() == method.getFirstTemp();
        return true;
    }

    private boolean useOptimisticTypes() {
        return !lc.inSplitNode() && compiler.useOptimisticTypes();
    }

    @Override
    public Node leaveBlock(final Block block) {
        popBlockScope(block);
        method.beforeJoinPoint(block);

        closeBlockVariables(block);
        lc.releaseSlots();
        assert !method.isReachable() || lc.getUsedSlotCount() == method.getFirstTemp();

        return block;
    }

    private void popBlockScope(final Block block) {
        final Label breakLabel = block.getBreakLabel();

        if(!block.needsScope() || lc.isFunctionBody()) {
            emitBlockBreakLabel(breakLabel);
            return;
        }

        final Label beginTryLabel = scopeEntryLabels.pop();
        final Label recoveryLabel = new Label("block_popscope_catch");
        emitBlockBreakLabel(breakLabel);
        final boolean bodyCanThrow = breakLabel.isAfter(beginTryLabel);
        if(bodyCanThrow) {
            method._try(beginTryLabel, breakLabel, recoveryLabel);
        }

        Label afterCatchLabel = null;

        if(method.isReachable()) {
            popScope();
            if(bodyCanThrow) {
                afterCatchLabel = new Label("block_after_catch");
                method._goto(afterCatchLabel);
            }
        }

        if(bodyCanThrow) {
            assert !method.isReachable();
            method._catch(recoveryLabel);
            popScopeException();
            method.athrow();
        }
        if(afterCatchLabel != null) {
            method.label(afterCatchLabel);
        }
    }

    private void emitBlockBreakLabel(final Label breakLabel) {
        // TODO: this is totally backwards. Block should not be breakable, LabelNode should be breakable.
        final LabelNode labelNode = lc.getCurrentBlockLabelNode();
        if(labelNode != null) {
            // Only have conversions if we're reachable
            assert labelNode.getLocalVariableConversion() == null || method.isReachable();
            method.beforeJoinPoint(labelNode);
            method.breakLabel(breakLabel, labeledBlockBreakLiveLocals.pop());
        } else {
            method.label(breakLabel);
        }
    }

    private void popScope() {
        popScopes(1);
    }

    /**
     * Pop scope as part of an exception handler. Similar to {@code popScope()} but also takes care of adjusting the
     * number of scopes that needs to be popped in case a rest-of continuation handler encounters an exception while
     * performing a ToPrimitive conversion.
     */
    private void popScopeException() {
        popScope();
        final ContinuationInfo ci = getContinuationInfo();
        if(ci != null) {
            final Label catchLabel = ci.catchLabel;
            if(catchLabel != METHOD_BOUNDARY && catchLabel == catchLabels.peek()) {
                ++ci.exceptionScopePops;
            }
        }
    }

    private void popScopesUntil(final LexicalContextNode until) {
        popScopes(lc.getScopeNestingLevelTo(until));
    }

    private void popScopes(final int count) {
        if(count == 0) {
            return;
        }
        assert count > 0; // together with count == 0 check, asserts nonnegative count
        assert method.hasScope();
        method.loadCompilerConstant(SCOPE);
        for(int i = 0; i < count; ++i) {
            method.invoke(ScriptObject.GET_PROTO);
        }
        method.storeCompilerConstant(SCOPE);
    }

    @Override
    public boolean enterBreakNode(final BreakNode breakNode) {
        if(!method.isReachable()) {
            return false;
        }
        enterStatement(breakNode);

        method.beforeJoinPoint(breakNode);
        final BreakableNode breakFrom = lc.getBreakable(breakNode.getLabelName());
        popScopesUntil(breakFrom);
        final Label breakLabel = breakFrom.getBreakLabel();
        breakLabel.markAsBreakTarget();
        method.splitAwareGoto(lc, breakLabel, breakFrom);

        return false;
    }

    private int loadArgs(final List<Expression> args) {
        final int argCount = args.size();
        // arg have already been converted to objects here.
        if (argCount > LinkerCallSite.ARGLIMIT) {
            loadArgsArray(args);
            return 1;
        }

        for (final Expression arg : args) {
            assert arg != null;
            loadExpressionUnbounded(arg);
        }
        return argCount;
    }

    private boolean loadCallNode(final CallNode callNode, final TypeBounds resultBounds) {
        lineNumber(callNode.getLineNumber());

        final List<Expression> args = callNode.getArgs();
        final Expression function = callNode.getFunction();
        final Block currentBlock = lc.getCurrentBlock();
        final CodeGeneratorLexicalContext codegenLexicalContext = lc;

        function.accept(new NodeVisitor<LexicalContext>(new LexicalContext()) {

            private MethodEmitter sharedScopeCall(final IdentNode identNode, final int flags) {
                final Symbol symbol = identNode.getSymbol();
                final boolean isFastScope = isFastScope(symbol);
                final int scopeCallFlags = flags | (isFastScope ? CALLSITE_FAST_SCOPE : 0);
                new OptimisticOperation(callNode, resultBounds) {
                    @Override
                    void loadStack() {
                        method.loadCompilerConstant(SCOPE);
                        if (isFastScope) {
                            method.load(getScopeProtoDepth(currentBlock, symbol));
                        } else {
                            method.load(-1); // Bypass fast-scope code in shared callsite
                        }
                        loadArgs(args);
                    }
                    @Override
                    void consumeStack() {
                        final Type[] paramTypes = method.getTypesFromStack(args.size());
                        // We have trouble finding e.g. in Type.typeFor(asm.Type) because it can't see the Context class
                        // loader, so we need to weaken reference signatures to Object.
                        for(int i = 0; i < paramTypes.length; ++i) {
                            paramTypes[i] = Type.generic(paramTypes[i]);
                        }
                        // As shared scope calls are only used in non-optimistic compilation, we switch from using
                        // TypeBounds to just a single definitive type, resultBounds.widest.
                        final SharedScopeCall scopeCall = codegenLexicalContext.getScopeCall(unit, symbol,
                                identNode.getType(), resultBounds.widest, paramTypes, scopeCallFlags);
                        scopeCall.generateInvoke(method);
                    }
                }.emit();
                return method;
            }

            private void scopeCall(final IdentNode ident, final int flags) {
                new OptimisticOperation(callNode, resultBounds) {
                    int argsCount;
                    @Override
                    void loadStack() {
                        loadExpressionAsObject(ident); // foo() makes no sense if foo == 3
                        // ScriptFunction will see CALLSITE_SCOPE and will bind scope accordingly.
                        method.loadUndefined(Type.OBJECT); //the 'this'
                        argsCount = loadArgs(args);
                    }
                    @Override
                    void consumeStack() {
                        dynamicCall(2 + argsCount, flags);
                    }
                }.emit();
            }

            private void evalCall(final IdentNode ident, final int flags) {
                final Label invoke_direct_eval  = new Label("invoke_direct_eval");
                final Label is_not_eval  = new Label("is_not_eval");
                final Label eval_done = new Label("eval_done");

                new OptimisticOperation(callNode, resultBounds) {
                    int argsCount;
                    @Override
                    void loadStack() {
                        loadExpressionAsObject(ident); // Type.OBJECT as foo() makes no sense if foo == 3
                        method.dup();
                        globalIsEval();
                        method.ifeq(is_not_eval);

                        // We don't need ScriptFunction object for 'eval'
                        method.pop();
                        // Load up self (scope).
                        method.loadCompilerConstant(SCOPE);
                        final CallNode.EvalArgs evalArgs = callNode.getEvalArgs();
                        // load evaluated code
                        loadExpressionAsObject(evalArgs.getCode());
                        // load second and subsequent args for side-effect
                        final List<Expression> callArgs = callNode.getArgs();
                        final int numArgs = callArgs.size();
                        for (int i = 1; i < numArgs; i++) {
                            loadExpressionUnbounded(callArgs.get(i)).pop();
                        }
                        // special/extra 'eval' arguments
                        loadExpressionUnbounded(evalArgs.getThis());
                        method.load(evalArgs.getLocation());
                        method.load(evalArgs.getStrictMode());
                        method.convert(Type.OBJECT);
                        method._goto(invoke_direct_eval);

                        method.label(is_not_eval);
                        // This is some scope 'eval' or global eval replaced by user
                        // but not the built-in ECMAScript 'eval' function call
                        method.loadNull();
                        argsCount = loadArgs(callArgs);
                    }

                    @Override
                    void consumeStack() {
                        // Ordinary call
                        dynamicCall(2 + argsCount, flags);
                        method._goto(eval_done);

                        method.label(invoke_direct_eval);
                        // direct call to Global.directEval
                        globalDirectEval();
                        convertOptimisticReturnValue();
                        coerceStackTop(resultBounds);
                    }
                }.emit();

                method.label(eval_done);
            }

            @Override
            public boolean enterIdentNode(final IdentNode node) {
                final Symbol symbol = node.getSymbol();

                if (symbol.isScope()) {
                    final int flags = getCallSiteFlags() | CALLSITE_SCOPE;
                    final int useCount = symbol.getUseCount();

                    // Threshold for generating shared scope callsite is lower for fast scope symbols because we know
                    // we can dial in the correct scope. However, we also need to enable it for non-fast scopes to
                    // support huge scripts like mandreel.js.
                    if (callNode.isEval()) {
                        evalCall(node, flags);
                    } else if (useCount <= SharedScopeCall.FAST_SCOPE_CALL_THRESHOLD
                            || !isFastScope(symbol) && useCount <= SharedScopeCall.SLOW_SCOPE_CALL_THRESHOLD
                            || CodeGenerator.this.lc.inDynamicScope()
                            || isOptimisticOrRestOf()) {
                        scopeCall(node, flags);
                    } else {
                        sharedScopeCall(node, flags);
                    }
                    assert method.peekType().equals(resultBounds.within(callNode.getType())) : method.peekType() + " != " + resultBounds + "(" + callNode.getType() + ")";
                } else {
                    enterDefault(node);
                }

                return false;
            }

            @Override
            public boolean enterAccessNode(final AccessNode node) {
                //check if this is an apply to call node. only real applies, that haven't been
                //shadowed from their way to the global scope counts

                //call nodes have program points.

                final int flags = getCallSiteFlags() | (callNode.isApplyToCall() ? CALLSITE_APPLY_TO_CALL : 0);

                new OptimisticOperation(callNode, resultBounds) {
                    int argCount;
                    @Override
                    void loadStack() {
                        loadExpressionAsObject(node.getBase());
                        method.dup();
                        // NOTE: not using a nested OptimisticOperation on this dynamicGet, as we expect to get back
                        // a callable object. Nobody in their right mind would optimistically type this call site.
                        assert !node.isOptimistic();
                        method.dynamicGet(node.getType(), node.getProperty(), flags, true);
                        method.swap();
                        argCount = loadArgs(args);
                    }
                    @Override
                    void consumeStack() {
                        dynamicCall(2 + argCount, flags);
                    }
                }.emit();

                return false;
            }

            @Override
            public boolean enterFunctionNode(final FunctionNode origCallee) {
                new OptimisticOperation(callNode, resultBounds) {
                    FunctionNode callee;
                    int argsCount;
                    @Override
                    void loadStack() {
                        callee = (FunctionNode)origCallee.accept(CodeGenerator.this);
                        if (callee.isStrict()) { // "this" is undefined
                            method.loadUndefined(Type.OBJECT);
                        } else { // get global from scope (which is the self)
                            globalInstance();
                        }
                        argsCount = loadArgs(args);
                    }

                    @Override
                    void consumeStack() {
                        final int flags = getCallSiteFlags();
                        //assert callNodeType.equals(callee.getReturnType()) : callNodeType + " != " + callee.getReturnType();
                        dynamicCall(2 + argsCount, flags);
                    }
                }.emit();
                return false;
            }

            @Override
            public boolean enterIndexNode(final IndexNode node) {
                new OptimisticOperation(callNode, resultBounds) {
                    int argsCount;
                    @Override
                    void loadStack() {
                        loadExpressionAsObject(node.getBase());
                        method.dup();
                        final Type indexType = node.getIndex().getType();
                        if (indexType.isObject() || indexType.isBoolean()) {
                            loadExpressionAsObject(node.getIndex()); //TODO boolean
                        } else {
                            loadExpressionUnbounded(node.getIndex());
                        }
                        // NOTE: not using a nested OptimisticOperation on this dynamicGetIndex, as we expect to get
                        // back a callable object. Nobody in their right mind would optimistically type this call site.
                        assert !node.isOptimistic();
                        method.dynamicGetIndex(node.getType(), getCallSiteFlags(), true);
                        method.swap();
                        argsCount = loadArgs(args);
                    }
                    @Override
                    void consumeStack() {
                        final int flags = getCallSiteFlags();
                        dynamicCall(2 + argsCount, flags);
                    }
                }.emit();
                return false;
            }

            @Override
            protected boolean enterDefault(final Node node) {
                new OptimisticOperation(callNode, resultBounds) {
                    int argsCount;
                    @Override
                    void loadStack() {
                        // Load up function.
                        loadExpressionAsObject(function); //TODO, e.g. booleans can be used as functions
                        method.loadUndefined(Type.OBJECT); // ScriptFunction will figure out the correct this when it sees CALLSITE_SCOPE
                        argsCount = loadArgs(args);
                        }
                        @Override
                        void consumeStack() {
                            final int flags = getCallSiteFlags() | CALLSITE_SCOPE;
                            dynamicCall(2 + argsCount, flags);
                        }
                }.emit();
                return false;
            }
        });

        return false;
    }

    /**
     * Returns the flags with optimistic flag and program point removed.
     * @param flags the flags that need optimism stripped from them.
     * @return flags without optimism
     */
    static int nonOptimisticFlags(final int flags) {
        return flags & ~(CALLSITE_OPTIMISTIC | -1 << CALLSITE_PROGRAM_POINT_SHIFT);
    }

    @Override
    public boolean enterContinueNode(final ContinueNode continueNode) {
        if(!method.isReachable()) {
            return false;
        }
        enterStatement(continueNode);
        method.beforeJoinPoint(continueNode);

        final LoopNode continueTo = lc.getContinueTo(continueNode.getLabelName());
        popScopesUntil(continueTo);
        final Label continueLabel = continueTo.getContinueLabel();
        continueLabel.markAsBreakTarget();
        method.splitAwareGoto(lc, continueLabel, continueTo);

        return false;
    }

    @Override
    public boolean enterEmptyNode(final EmptyNode emptyNode) {
        if(!method.isReachable()) {
            return false;
        }
        enterStatement(emptyNode);

        return false;
    }

    @Override
    public boolean enterExpressionStatement(final ExpressionStatement expressionStatement) {
        if(!method.isReachable()) {
            return false;
        }
        enterStatement(expressionStatement);

        loadAndDiscard(expressionStatement.getExpression());
        assert method.getStackSize() == 0;

        return false;
    }

    @Override
    public boolean enterBlockStatement(final BlockStatement blockStatement) {
        if(!method.isReachable()) {
            return false;
        }
        enterStatement(blockStatement);

        blockStatement.getBlock().accept(this);

        return false;
    }

    @Override
    public boolean enterForNode(final ForNode forNode) {
        if(!method.isReachable()) {
            return false;
        }
        enterStatement(forNode);
        if (forNode.isForIn()) {
            enterForIn(forNode);
        } else {
            final Expression init = forNode.getInit();
            if (init != null) {
                loadAndDiscard(init);
            }
            enterForOrWhile(forNode, forNode.getModify());
        }

        return false;
    }

    private void enterForIn(final ForNode forNode) {
        loadExpression(forNode.getModify(), TypeBounds.OBJECT);
        method.invoke(forNode.isForEach() ? ScriptRuntime.TO_VALUE_ITERATOR : ScriptRuntime.TO_PROPERTY_ITERATOR);
        final Symbol iterSymbol = forNode.getIterator();
        final int iterSlot = iterSymbol.getSlot(Type.OBJECT);
        method.store(iterSymbol, ITERATOR_TYPE);

        method.beforeJoinPoint(forNode);

        final Label continueLabel = forNode.getContinueLabel();
        final Label breakLabel    = forNode.getBreakLabel();

        method.label(continueLabel);
        method.load(ITERATOR_TYPE, iterSlot);
        method.invoke(interfaceCallNoLookup(ITERATOR_CLASS, "hasNext", boolean.class));
        final JoinPredecessorExpression test = forNode.getTest();
        final Block body = forNode.getBody();
        if(LocalVariableConversion.hasLiveConversion(test)) {
            final Label afterConversion = new Label("for_in_after_test_conv");
            method.ifne(afterConversion);
            method.beforeJoinPoint(test);
            method._goto(breakLabel);
            method.label(afterConversion);
        } else {
            method.ifeq(breakLabel);
        }

        new Store<Expression>(forNode.getInit()) {
            @Override
            protected void storeNonDiscard() {
                // This expression is neither part of a discard, nor needs to be left on the stack after it was
                // stored, so we override storeNonDiscard to be a no-op.
            }

            @Override
            protected void evaluate() {
                method.load(ITERATOR_TYPE, iterSlot);
                // TODO: optimistic for-in iteration
                method.invoke(interfaceCallNoLookup(ITERATOR_CLASS, "next", Object.class));
            }
        }.store();
        body.accept(this);

        if(method.isReachable()) {
            method._goto(continueLabel);
        }
        method.label(breakLabel);
    }

    /**
     * Initialize the slots in a frame to undefined.
     *
     * @param block block with local vars.
     */
    private void initLocals(final Block block) {
        lc.onEnterBlock(block);

        final boolean isFunctionBody = lc.isFunctionBody();
        final FunctionNode function = lc.getCurrentFunction();
        if (isFunctionBody) {
            initializeMethodParameters(function);
            if(!function.isVarArg()) {
                expandParameterSlots(function);
            }
            if (method.hasScope()) {
                if (function.needsParentScope()) {
                    method.loadCompilerConstant(CALLEE);
                    method.invoke(ScriptFunction.GET_SCOPE);
                } else {
                    assert function.hasScopeBlock();
                    method.loadNull();
                }
                method.storeCompilerConstant(SCOPE);
            }
            if (function.needsArguments()) {
                initArguments(function);
            }
        }

        /*
         * Determine if block needs scope, if not, just do initSymbols for this block.
         */
        if (block.needsScope()) {
            /*
             * Determine if function is varargs and consequently variables have to
             * be in the scope.
             */
            final boolean varsInScope = function.allVarsInScope();

            // TODO for LET we can do better: if *block* does not contain any eval/with, we don't need its vars in scope.

            final boolean hasArguments = function.needsArguments();
            final List<MapTuple<Symbol>> tuples = new ArrayList<>();
            final Iterator<IdentNode> paramIter = function.getParameters().iterator();
            for (final Symbol symbol : block.getSymbols()) {
                if (symbol.isInternal() || symbol.isThis()) {
                    continue;
                }

                if (symbol.isVar()) {
                    assert !varsInScope || symbol.isScope();
                    if (varsInScope || symbol.isScope()) {
                        assert symbol.isScope()   : "scope for " + symbol + " should have been set in Lower already " + function.getName();
                        assert !symbol.hasSlot()  : "slot for " + symbol + " should have been removed in Lower already" + function.getName();

                        //this tuple will not be put fielded, as it has no value, just a symbol
                        tuples.add(new MapTuple<Symbol>(symbol.getName(), symbol, null));
                    } else {
                        assert symbol.hasSlot() || symbol.slotCount() == 0 : symbol + " should have a slot only, no scope";
                    }
                } else if (symbol.isParam() && (varsInScope || hasArguments || symbol.isScope())) {
                    assert symbol.isScope()   : "scope for " + symbol + " should have been set in AssignSymbols already " + function.getName() + " varsInScope="+varsInScope+" hasArguments="+hasArguments+" symbol.isScope()=" + symbol.isScope();
                    assert !(hasArguments && symbol.hasSlot())  : "slot for " + symbol + " should have been removed in Lower already " + function.getName();

                    final Type   paramType;
                    final Symbol paramSymbol;

                    if (hasArguments) {
                        assert !symbol.hasSlot()  : "slot for " + symbol + " should have been removed in Lower already ";
                        paramSymbol = null;
                        paramType   = null;
                    } else {
                        paramSymbol = symbol;
                        // NOTE: We're relying on the fact here that Block.symbols is a LinkedHashMap, hence it will
                        // return symbols in the order they were defined, and parameters are defined in the same order
                        // they appear in the function. That's why we can have a single pass over the parameter list
                        // with an iterator, always just scanning forward for the next parameter that matches the symbol
                        // name.
                        for(;;) {
                            final IdentNode nextParam = paramIter.next();
                            if(nextParam.getName().equals(symbol.getName())) {
                                paramType = nextParam.getType();
                                break;
                            }
                        }
                    }

                    tuples.add(new MapTuple<Symbol>(symbol.getName(), symbol, paramType, paramSymbol) {
                        //this symbol will be put fielded, we can't initialize it as undefined with a known type
                        @Override
                        public Class<?> getValueType() {
                            if (OBJECT_FIELDS_ONLY || value == null || paramType == null) {
                                return Object.class;
                            }
                            return paramType.isBoolean() ? Object.class : paramType.getTypeClass();
                        }
                    });
                }
            }

            /*
             * Create a new object based on the symbols and values, generate
             * bootstrap code for object
             */
            new FieldObjectCreator<Symbol>(this, tuples, true, hasArguments) {
                @Override
                protected void loadValue(final Symbol value, final Type type) {
                    method.load(value, type);
                }
            }.makeObject(method);
            // program function: merge scope into global
            if (isFunctionBody && function.isProgram()) {
                method.invoke(ScriptRuntime.MERGE_SCOPE);
            }

            method.storeCompilerConstant(SCOPE);
            if(!isFunctionBody) {
                // Function body doesn't need a try/catch to restore scope, as it'd be a dead store anyway. Allowing it
                // actually causes issues with UnwarrantedOptimismException handlers as ASM will sort this handler to
                // the top of the exception handler table, so it'll be triggered instead of the UOE handlers.
                final Label scopeEntryLabel = new Label("scope_entry");
                scopeEntryLabels.push(scopeEntryLabel);
                method.label(scopeEntryLabel);
            }
        } else if (isFunctionBody && function.isVarArg()) {
            // Since we don't have a scope, parameters didn't get assigned array indices by the FieldObjectCreator, so
            // we need to assign them separately here.
            int nextParam = 0;
            for (final IdentNode param : function.getParameters()) {
                param.getSymbol().setFieldIndex(nextParam++);
            }
        }

        // Debugging: print symbols? @see --print-symbols flag
        printSymbols(block, (isFunctionBody ? "Function " : "Block in ") + (function.getIdent() == null ? "<anonymous>" : function.getIdent().getName()));
    }

    /**
     * Incoming method parameters are always declared on method entry; declare them in the local variable table.
     * @param function function for which code is being generated.
     */
    private void initializeMethodParameters(final FunctionNode function) {
        final Label functionStart = new Label("fn_start");
        method.label(functionStart);
        int nextSlot = 0;
        if(function.needsCallee()) {
            initializeInternalFunctionParameter(CALLEE, function, functionStart, nextSlot++);
        }
        initializeInternalFunctionParameter(THIS, function, functionStart, nextSlot++);
        if(function.isVarArg()) {
            initializeInternalFunctionParameter(VARARGS, function, functionStart, nextSlot++);
        } else {
            for(final IdentNode param: function.getParameters()) {
                final Symbol symbol = param.getSymbol();
                if(symbol.isBytecodeLocal()) {
                    method.initializeMethodParameter(symbol, param.getType(), functionStart);
                }
            }
        }
    }

    private void initializeInternalFunctionParameter(final CompilerConstants cc, final FunctionNode fn, final Label functionStart, final int slot) {
        final Symbol symbol = initializeInternalFunctionOrSplitParameter(cc, fn, functionStart, slot);
        // Internal function params (:callee, this, and :varargs) are never expanded to multiple slots
        assert symbol.getFirstSlot() == slot;
    }

    private Symbol initializeInternalFunctionOrSplitParameter(final CompilerConstants cc, final FunctionNode fn, final Label functionStart, final int slot) {
        final Symbol symbol = fn.getBody().getExistingSymbol(cc.symbolName());
        final Type type = Type.typeFor(cc.type());
        method.initializeMethodParameter(symbol, type, functionStart);
        method.onLocalStore(type, slot);
        return symbol;
    }

    /**
     * Parameters come into the method packed into local variable slots next to each other. Nashorn on the other hand
     * can use 1-6 slots for a local variable depending on all the types it needs to store. When this method is invoked,
     * the symbols are already allocated such wider slots, but the values are still in tightly packed incoming slots,
     * and we need to spread them into their new locations.
     * @param function the function for which parameter-spreading code needs to be emitted
     */
    private void expandParameterSlots(final FunctionNode function) {
        final List<IdentNode> parameters = function.getParameters();
        // Calculate the total number of incoming parameter slots
        int currentIncomingSlot = function.needsCallee() ? 2 : 1;
        for(final IdentNode parameter: parameters) {
            currentIncomingSlot += parameter.getType().getSlots();
        }
        // Starting from last parameter going backwards, move the parameter values into their new slots.
        for(int i = parameters.size(); i-- > 0;) {
            final IdentNode parameter = parameters.get(i);
            final Type parameterType = parameter.getType();
            final int typeWidth = parameterType.getSlots();
            currentIncomingSlot -= typeWidth;
            final Symbol symbol = parameter.getSymbol();
            final int slotCount = symbol.slotCount();
            assert slotCount > 0;
            // Scoped parameters must not hold more than one value
            assert symbol.isBytecodeLocal() || slotCount == typeWidth;

            // Mark it as having its value stored into it by the method invocation.
            method.onLocalStore(parameterType, currentIncomingSlot);
            if(currentIncomingSlot != symbol.getSlot(parameterType)) {
                method.load(parameterType, currentIncomingSlot);
                method.store(symbol, parameterType);
            }
        }
    }

    private void initArguments(final FunctionNode function) {
        method.loadCompilerConstant(VARARGS);
        if (function.needsCallee()) {
            method.loadCompilerConstant(CALLEE);
        } else {
            // If function is strict mode, "arguments.callee" is not populated, so we don't necessarily need the
            // caller.
            assert function.isStrict();
            method.loadNull();
        }
        method.load(function.getParameters().size());
        globalAllocateArguments();
        method.storeCompilerConstant(ARGUMENTS);
    }

    /**
     * Should this code generator skip generating code for inner functions? If lazy compilation is on, or we're
     * doing an on-demand ("just-in-time") compilation, then we aren't generating code for inner functions.
     */
    private boolean compileOutermostOnly() {
        return RecompilableScriptFunctionData.LAZY_COMPILATION || compiler.isOnDemandCompilation();
    }

    @Override
    public boolean enterFunctionNode(final FunctionNode functionNode) {
        final int fnId = functionNode.getId();

        if (compileOutermostOnly() && lc.getOutermostFunction() != functionNode) {
            // In case we are not generating code for the function, we must create or retrieve the function object and
            // load it on the stack here.
            newFunctionObject(functionNode, false);
            return false;
        }

        final String fnName = functionNode.getName();

        // NOTE: we only emit the method for a function with the given name once. We can have multiple functions with
        // the same name as a result of inlining finally blocks. However, in the future -- with type specialization,
        // notably -- we might need to check for both name *and* signature. Of course, even that might not be
        // sufficient; the function might have a code dependency on the type of the variables in its enclosing scopes,
        // and the type of such a variable can be different in catch and finally blocks. So, in the future we will have
        // to decide to either generate a unique method for each inlined copy of the function, maybe figure out its
        // exact type closure and deduplicate based on that, or just decide that functions in finally blocks aren't
        // worth it, and generate one method with most generic type closure.
        if (!emittedMethods.contains(fnName)) {
            log.info("=== BEGIN ", fnName);

            assert functionNode.getCompileUnit() != null : "no compile unit for " + fnName + " " + Debug.id(functionNode);
            unit = lc.pushCompileUnit(functionNode.getCompileUnit());
            assert lc.hasCompileUnits();

            final ClassEmitter classEmitter = unit.getClassEmitter();
            pushMethodEmitter(isRestOf() ? classEmitter.restOfMethod(functionNode) : classEmitter.method(functionNode));
            method.setPreventUndefinedLoad();
            if(useOptimisticTypes()) {
                lc.pushUnwarrantedOptimismHandlers();
            }

            // new method - reset last line number
            lastLineNumber = -1;

            method.begin();

            if (isRestOf()) {
                final ContinuationInfo ci = new ContinuationInfo();
                fnIdToContinuationInfo.put(fnId, ci);
                method.gotoLoopStart(ci.getHandlerLabel());
            }
        }

        return true;
    }

    private void pushMethodEmitter(final MethodEmitter newMethod) {
        method = lc.pushMethodEmitter(newMethod);
        catchLabels.push(METHOD_BOUNDARY);
    }

    private void popMethodEmitter() {
        method = lc.popMethodEmitter(method);
        assert catchLabels.peek() == METHOD_BOUNDARY;
        catchLabels.pop();
    }

    @Override
    public Node leaveFunctionNode(final FunctionNode functionNode) {
        try {
            final boolean markOptimistic;
            if (emittedMethods.add(functionNode.getName())) {
                markOptimistic = generateUnwarrantedOptimismExceptionHandlers(functionNode);
                generateContinuationHandler();
                method.end(); // wrap up this method
                unit   = lc.popCompileUnit(functionNode.getCompileUnit());
                popMethodEmitter();
                log.info("=== END ", functionNode.getName());
            } else {
                markOptimistic = false;
            }

            FunctionNode newFunctionNode = functionNode.setState(lc, CompilationState.BYTECODE_GENERATED);
            if (markOptimistic) {
                newFunctionNode = newFunctionNode.setFlag(lc, FunctionNode.IS_DEOPTIMIZABLE);
            }

            newFunctionObject(newFunctionNode, true);
            return newFunctionNode;
        } catch (final Throwable t) {
            Context.printStackTrace(t);
            final VerifyError e = new VerifyError("Code generation bug in \"" + functionNode.getName() + "\": likely stack misaligned: " + t + " " + functionNode.getSource().getName());
            e.initCause(t);
            throw e;
        }
    }

    @Override
    public boolean enterIfNode(final IfNode ifNode) {
        if(!method.isReachable()) {
            return false;
        }
        enterStatement(ifNode);

        final Expression test = ifNode.getTest();
        final Block pass = ifNode.getPass();
        final Block fail = ifNode.getFail();
        final boolean hasFailConversion = LocalVariableConversion.hasLiveConversion(ifNode);

        final Label failLabel  = new Label("if_fail");
        final Label afterLabel = (fail == null && !hasFailConversion) ? null : new Label("if_done");

        emitBranch(test, failLabel, false);

        pass.accept(this);
        if(method.isReachable() && afterLabel != null) {
            method._goto(afterLabel); //don't fallthru to fail block
        }
        method.label(failLabel);

        if (fail != null) {
            fail.accept(this);
        } else if(hasFailConversion) {
            method.beforeJoinPoint(ifNode);
        }

        if(afterLabel != null) {
            method.label(afterLabel);
        }

        return false;
    }

    private void emitBranch(final Expression test, final Label label, final boolean jumpWhenTrue) {
        new BranchOptimizer(this, method).execute(test, label, jumpWhenTrue);
    }

    private void enterStatement(final Statement statement) {
        lineNumber(statement);
    }

    private void lineNumber(final Statement statement) {
        lineNumber(statement.getLineNumber());
    }

    private void lineNumber(final int lineNumber) {
        if (lineNumber != lastLineNumber) {
            method.lineNumber(lineNumber);
        }
        lastLineNumber = lineNumber;
    }

    int getLastLineNumber() {
        return lastLineNumber;
    }

    /**
     * Load a list of nodes as an array of a specific type
     * The array will contain the visited nodes.
     *
     * @param arrayLiteralNode the array of contents
     * @param arrayType        the type of the array, e.g. ARRAY_NUMBER or ARRAY_OBJECT
     *
     * @return the method generator that was used
     */
    private MethodEmitter loadArray(final ArrayLiteralNode arrayLiteralNode, final ArrayType arrayType) {
        assert arrayType == Type.INT_ARRAY || arrayType == Type.LONG_ARRAY || arrayType == Type.NUMBER_ARRAY || arrayType == Type.OBJECT_ARRAY;

        final Expression[]    nodes    = arrayLiteralNode.getValue();
        final Object          presets  = arrayLiteralNode.getPresets();
        final int[]           postsets = arrayLiteralNode.getPostsets();
        final Class<?>        type     = arrayType.getTypeClass();
        final List<ArrayUnit> units    = arrayLiteralNode.getUnits();

        loadConstant(presets);

        final Type elementType = arrayType.getElementType();

        if (units != null) {
            final MethodEmitter savedMethod     = method;
            final FunctionNode  currentFunction = lc.getCurrentFunction();

            for (final ArrayUnit arrayUnit : units) {
                unit = lc.pushCompileUnit(arrayUnit.getCompileUnit());

                final String className = unit.getUnitClassName();
                assert unit != null;
                final String name      = currentFunction.uniqueName(SPLIT_PREFIX.symbolName());
                final String signature = methodDescriptor(type, ScriptFunction.class, Object.class, ScriptObject.class, type);

                pushMethodEmitter(unit.getClassEmitter().method(EnumSet.of(Flag.PUBLIC, Flag.STATIC), name, signature));

                method.setFunctionNode(currentFunction);
                method.begin();

                defineCommonSplitMethodParameters();
                defineSplitMethodParameter(3, arrayType);

                fixScopeSlot(currentFunction);

                lc.enterSplitNode();

                final int arraySlot = SPLIT_ARRAY_ARG.slot();
                for (int i = arrayUnit.getLo(); i < arrayUnit.getHi(); i++) {
                    method.load(arrayType, arraySlot);
                    storeElement(nodes, elementType, postsets[i]);
                }

                method.load(arrayType, arraySlot);
                method._return();
                lc.exitSplitNode();
                method.end();
                lc.releaseSlots();
                popMethodEmitter();

                assert method == savedMethod;
                method.loadCompilerConstant(CALLEE);
                method.swap();
                method.loadCompilerConstant(THIS);
                method.swap();
                method.loadCompilerConstant(SCOPE);
                method.swap();
                method.invokestatic(className, name, signature);

                unit = lc.popCompileUnit(unit);
            }

            return method;
        }

        if(postsets.length > 0) {
            final int arraySlot = method.getUsedSlotsWithLiveTemporaries();
            method.storeTemp(arrayType, arraySlot);
            for (final int postset : postsets) {
                method.load(arrayType, arraySlot);
                storeElement(nodes, elementType, postset);
            }
            method.load(arrayType, arraySlot);
        }
        return method;
    }

    private void storeElement(final Expression[] nodes, final Type elementType, final int index) {
        method.load(index);

        final Expression element = nodes[index];

        if (element == null) {
            method.loadEmpty(elementType);
        } else {
            loadExpressionAsType(element, elementType);
        }

        method.arraystore();
    }

    private MethodEmitter loadArgsArray(final List<Expression> args) {
        final Object[] array = new Object[args.size()];
        loadConstant(array);

        for (int i = 0; i < args.size(); i++) {
            method.dup();
            method.load(i);
            loadExpression(args.get(i), TypeBounds.OBJECT); // variable arity methods always take objects
            method.arraystore();
        }

        return method;
    }

    /**
     * Load a constant from the constant array. This is only public to be callable from the objects
     * subpackage. Do not call directly.
     *
     * @param string string to load
     */
    void loadConstant(final String string) {
        final String       unitClassName = unit.getUnitClassName();
        final ClassEmitter classEmitter  = unit.getClassEmitter();
        final int          index         = compiler.getConstantData().add(string);

        method.load(index);
        method.invokestatic(unitClassName, GET_STRING.symbolName(), methodDescriptor(String.class, int.class));
        classEmitter.needGetConstantMethod(String.class);
    }

    /**
     * Load a constant from the constant array. This is only public to be callable from the objects
     * subpackage. Do not call directly.
     *
     * @param object object to load
     */
    void loadConstant(final Object object) {
        loadConstant(object, unit, method);
    }

    private void loadConstant(final Object object, final CompileUnit compileUnit, final MethodEmitter methodEmitter) {
        final String       unitClassName = compileUnit.getUnitClassName();
        final ClassEmitter classEmitter  = compileUnit.getClassEmitter();
        final int          index         = compiler.getConstantData().add(object);
        final Class<?>     cls           = object.getClass();

        if (cls == PropertyMap.class) {
            methodEmitter.load(index);
            methodEmitter.invokestatic(unitClassName, GET_MAP.symbolName(), methodDescriptor(PropertyMap.class, int.class));
            classEmitter.needGetConstantMethod(PropertyMap.class);
        } else if (cls.isArray()) {
            methodEmitter.load(index);
            final String methodName = ClassEmitter.getArrayMethodName(cls);
            methodEmitter.invokestatic(unitClassName, methodName, methodDescriptor(cls, int.class));
            classEmitter.needGetConstantMethod(cls);
        } else {
            methodEmitter.loadConstants().load(index).arrayload();
            if (object instanceof ArrayData) {
                // avoid cast to non-public ArrayData subclass
                methodEmitter.checkcast(ArrayData.class);
                methodEmitter.invoke(virtualCallNoLookup(ArrayData.class, "copy", ArrayData.class));
            } else if (cls != Object.class) {
                methodEmitter.checkcast(cls);
            }
        }
    }

    // literal values
    private void loadLiteral(final LiteralNode<?> node, final TypeBounds resultBounds) {
        final Object value = node.getValue();

        if (value == null) {
            method.loadNull();
        } else if (value instanceof Undefined) {
            method.loadUndefined(resultBounds.within(Type.OBJECT));
        } else if (value instanceof String) {
            final String string = (String)value;

            if (string.length() > MethodEmitter.LARGE_STRING_THRESHOLD / 3) { // 3 == max bytes per encoded char
                loadConstant(string);
            } else {
                method.load(string);
            }
        } else if (value instanceof RegexToken) {
            loadRegex((RegexToken)value);
        } else if (value instanceof Boolean) {
            method.load((Boolean)value);
        } else if (value instanceof Integer) {
            if(!resultBounds.canBeNarrowerThan(Type.OBJECT)) {
                method.load((Integer)value);
                method.convert(Type.OBJECT);
            } else if(!resultBounds.canBeNarrowerThan(Type.NUMBER)) {
                method.load(((Integer)value).doubleValue());
            } else if(!resultBounds.canBeNarrowerThan(Type.LONG)) {
                method.load(((Integer)value).longValue());
            } else {
                method.load((Integer)value);
            }
        } else if (value instanceof Long) {
            if(!resultBounds.canBeNarrowerThan(Type.OBJECT)) {
                method.load((Long)value);
                method.convert(Type.OBJECT);
            } else if(!resultBounds.canBeNarrowerThan(Type.NUMBER)) {
                method.load(((Long)value).doubleValue());
            } else {
                method.load((Long)value);
            }
        } else if (value instanceof Double) {
            if(!resultBounds.canBeNarrowerThan(Type.OBJECT)) {
                method.load((Double)value);
                method.convert(Type.OBJECT);
            } else {
                method.load((Double)value);
            }
        } else if (node instanceof ArrayLiteralNode) {
            final ArrayLiteralNode arrayLiteral = (ArrayLiteralNode)node;
            final ArrayType atype = arrayLiteral.getArrayType();
            loadArray(arrayLiteral, atype);
            globalAllocateArray(atype);
        } else {
            throw new UnsupportedOperationException("Unknown literal for " + node.getClass() + " " + value.getClass() + " " + value);
        }
    }

    private MethodEmitter loadRegexToken(final RegexToken value) {
        method.load(value.getExpression());
        method.load(value.getOptions());
        return globalNewRegExp();
    }

    private MethodEmitter loadRegex(final RegexToken regexToken) {
        if (regexFieldCount > MAX_REGEX_FIELDS) {
            return loadRegexToken(regexToken);
        }
        // emit field
        final String       regexName    = lc.getCurrentFunction().uniqueName(REGEX_PREFIX.symbolName());
        final ClassEmitter classEmitter = unit.getClassEmitter();

        classEmitter.field(EnumSet.of(PRIVATE, STATIC), regexName, Object.class);
        regexFieldCount++;

        // get field, if null create new regex, finally clone regex object
        method.getStatic(unit.getUnitClassName(), regexName, typeDescriptor(Object.class));
        method.dup();
        final Label cachedLabel = new Label("cached");
        method.ifnonnull(cachedLabel);

        method.pop();
        loadRegexToken(regexToken);
        method.dup();
        method.putStatic(unit.getUnitClassName(), regexName, typeDescriptor(Object.class));

        method.label(cachedLabel);
        globalRegExpCopy();

        return method;
    }

    /**
     * Check if a property value contains a particular program point
     * @param value value
     * @param pp    program point
     * @return true if it's there.
     */
    private static boolean propertyValueContains(final Expression value, final int pp) {
        return new Supplier<Boolean>() {
            boolean contains;

            @Override
            public Boolean get() {
                value.accept(new NodeVisitor<LexicalContext>(new LexicalContext()) {
                    @Override
                    public boolean enterFunctionNode(final FunctionNode functionNode) {
                        return false;
                    }

                    @Override
                    public boolean enterObjectNode(final ObjectNode objectNode) {
                        return false;
                    }

                    @Override
                    public boolean enterDefault(final Node node) {
                        if (contains) {
                            return false;
                        }
                        if (node instanceof Optimistic && ((Optimistic)node).getProgramPoint() == pp) {
                            contains = true;
                            return false;
                        }
                        return true;
                    }
                });

                return contains;
            }
        }.get();
    }

    private void loadObjectNode(final ObjectNode objectNode) {
        final List<PropertyNode> elements = objectNode.getElements();

        final List<MapTuple<Expression>> tuples = new ArrayList<>();
        final List<PropertyNode> gettersSetters = new ArrayList<>();
        final int ccp = getCurrentContinuationEntryPoint();

        Expression protoNode = null;
        boolean restOfProperty = false;

        for (final PropertyNode propertyNode : elements) {
            final Expression value = propertyNode.getValue();
            final String key = propertyNode.getKeyName();
            // Just use a pseudo-symbol. We just need something non null; use the name and zero flags.
            final Symbol symbol = value == null ? null : new Symbol(key, 0);

            if (value == null) {
<<<<<<< HEAD
                gettersSetters.add(propertyNode);
            } else if (key.equals(ScriptObject.PROTO_PROPERTY_NAME)) {
=======
                hasGettersSetters = true;
            } else if (propertyNode.getKey() instanceof IdentNode &&
                       key.equals(ScriptObject.PROTO_PROPERTY_NAME)) {
                // ES6 draft compliant __proto__ inside object literal
                // Identifier key and name is __proto__
>>>>>>> a1bdf874
                protoNode = value;
                continue;
            }

            restOfProperty |=
                value != null &&
                isValid(ccp) &&
                propertyValueContains(value, ccp);

            //for literals, a value of null means object type, i.e. the value null or getter setter function
            //(I think)
            final Class<?> valueType = (OBJECT_FIELDS_ONLY || value == null || value.getType().isBoolean()) ? Object.class : value.getType().getTypeClass();
            tuples.add(new MapTuple<Expression>(key, symbol, Type.typeFor(valueType), value) {
                @Override
                public Class<?> getValueType() {
                    return type.getTypeClass();
                }
            });
        }

        final ObjectCreator<?> oc;
        if (elements.size() > OBJECT_SPILL_THRESHOLD) {
            oc = new SpillObjectCreator(this, tuples);
        } else {
            oc = new FieldObjectCreator<Expression>(this, tuples) {
                @Override
                protected void loadValue(final Expression node, final Type type) {
                    loadExpressionAsType(node, type);
                }};
        }
        oc.makeObject(method);

        //if this is a rest of method and our continuation point was found as one of the values
        //in the properties above, we need to reset the map to oc.getMap() in the continuation
        //handler
        if (restOfProperty) {
            final ContinuationInfo ci = getContinuationInfo();
            // Can be set at most once for a single rest-of method
            assert ci.getObjectLiteralMap() == null;
            ci.setObjectLiteralMap(oc.getMap());
            ci.setObjectLiteralStackDepth(method.getStackSize());
        }

        method.dup();
        if (protoNode != null) {
            loadExpressionAsObject(protoNode);
            method.invoke(ScriptObject.SET_PROTO_CHECK);
        } else {
            method.invoke(ScriptObject.SET_GLOBAL_OBJECT_PROTO);
        }

        for (final PropertyNode propertyNode : gettersSetters) {
            final FunctionNode getter = propertyNode.getGetter();
            final FunctionNode setter = propertyNode.getSetter();

            assert getter != null || setter != null;

            method.dup().loadKey(propertyNode.getKey());
            if (getter == null) {
                method.loadNull();
            } else {
                getter.accept(this);
            }

            if (setter == null) {
                method.loadNull();
            } else {
                setter.accept(this);
            }

            method.invoke(ScriptObject.SET_USER_ACCESSORS);
        }
    }

    @Override
    public boolean enterReturnNode(final ReturnNode returnNode) {
        if(!method.isReachable()) {
            return false;
        }
        enterStatement(returnNode);

        method.registerReturn();

        final Type returnType = lc.getCurrentFunction().getReturnType();

        final Expression expression = returnNode.getExpression();
        if (expression != null) {
            loadExpressionUnbounded(expression);
        } else {
            method.loadUndefined(returnType);
        }

        method._return(returnType);

        return false;
    }

    private boolean undefinedCheck(final RuntimeNode runtimeNode, final List<Expression> args) {
        final Request request = runtimeNode.getRequest();

        if (!Request.isUndefinedCheck(request)) {
            return false;
        }

        final Expression lhs = args.get(0);
        final Expression rhs = args.get(1);

        final Symbol lhsSymbol = lhs instanceof IdentNode ? ((IdentNode)lhs).getSymbol() : null;
        final Symbol rhsSymbol = rhs instanceof IdentNode ? ((IdentNode)rhs).getSymbol() : null;
        // One must be a "undefined" identifier, otherwise we can't get here
        assert lhsSymbol != null || rhsSymbol != null;

        final Symbol undefinedSymbol;
        if (isUndefinedSymbol(lhsSymbol)) {
            undefinedSymbol = lhsSymbol;
        } else {
            assert isUndefinedSymbol(rhsSymbol);
            undefinedSymbol = rhsSymbol;
        }

        assert undefinedSymbol != null; //remove warning
        if (undefinedSymbol == null || !undefinedSymbol.isScope()) {
            return false; //disallow undefined as local var or parameter
        }

        if (lhsSymbol == undefinedSymbol && lhs.getType().isPrimitive()) {
            //we load the undefined first. never mind, because this will deoptimize anyway
            return false;
        }

        if(isDeoptimizedExpression(lhs)) {
            // This is actually related to "lhs.getType().isPrimitive()" above: any expression being deoptimized in
            // the current chain of rest-of compilations used to have a type narrower than Object (so it was primitive).
            // We must not perform undefined check specialization for them, as then we'd violate the basic rule of
            // "Thou shalt not alter the stack shape between a deoptimized method and any of its (transitive) rest-ofs."
            return false;
        }

        // TODO: why?
        if (isRestOf()) {
            return false;
        }

        //make sure that undefined has not been overridden or scoped as a local var
        //between us and global
        if (!compiler.isGlobalSymbol(lc.getCurrentFunction(), "undefined")) {
            return false;
        }

        final boolean isUndefinedCheck = request == Request.IS_UNDEFINED;
        final Expression expr = undefinedSymbol == lhsSymbol ? rhs : lhs;
        if (expr.getType().isPrimitive()) {
            loadAndDiscard(expr); //throw away lhs, but it still needs to be evaluated for side effects, even if not in scope, as it can be optimistic
            method.load(!isUndefinedCheck);
        } else {
            final Label checkTrue  = new Label("ud_check_true");
            final Label end        = new Label("end");
            loadExpressionAsObject(expr);
            method.loadUndefined(Type.OBJECT);
            method.if_acmpeq(checkTrue);
            method.load(!isUndefinedCheck);
            method._goto(end);
            method.label(checkTrue);
            method.load(isUndefinedCheck);
            method.label(end);
        }

        return true;
    }

    private static boolean isUndefinedSymbol(final Symbol symbol) {
        return symbol != null && "undefined".equals(symbol.getName());
    }

    private static boolean isNullLiteral(final Node node) {
        return node instanceof LiteralNode<?> && ((LiteralNode<?>) node).isNull();
    }

    private boolean nullCheck(final RuntimeNode runtimeNode, final List<Expression> args) {
        final Request request = runtimeNode.getRequest();

        if (!Request.isEQ(request) && !Request.isNE(request)) {
            return false;
        }

        assert args.size() == 2 : "EQ or NE or TYPEOF need two args";

        Expression lhs = args.get(0);
        Expression rhs = args.get(1);

        if (isNullLiteral(lhs)) {
            final Expression tmp = lhs;
            lhs = rhs;
            rhs = tmp;
        }

        if (!isNullLiteral(rhs)) {
            return false;
        }

        if (!lhs.getType().isObject()) {
            return false;
        }

        if(isDeoptimizedExpression(lhs)) {
            // This is actually related to "!lhs.getType().isObject()" above: any expression being deoptimized in
            // the current chain of rest-of compilations used to have a type narrower than Object. We must not
            // perform null check specialization for them, as then we'd no longer be loading aconst_null on stack
            // and thus violate the basic rule of "Thou shalt not alter the stack shape between a deoptimized
            // method and any of its (transitive) rest-ofs."
            // NOTE also that if we had a representation for well-known constants (e.g. null, 0, 1, -1, etc.) in
            // Label$Stack.localLoads then this wouldn't be an issue, as we would never (somewhat ridiculously)
            // allocate a temporary local to hold the result of aconst_null before attempting an optimistic
            // operation.
            return false;
        }

        // this is a null literal check, so if there is implicit coercion
        // involved like {D}x=null, we will fail - this is very rare
        final Label trueLabel  = new Label("trueLabel");
        final Label falseLabel = new Label("falseLabel");
        final Label endLabel   = new Label("end");

        loadExpressionUnbounded(lhs);    //lhs
        final Label popLabel;
        if (!Request.isStrict(request)) {
            method.dup(); //lhs lhs
            popLabel = new Label("pop");
        } else {
            popLabel = null;
        }

        if (Request.isEQ(request)) {
            method.ifnull(!Request.isStrict(request) ? popLabel : trueLabel);
            if (!Request.isStrict(request)) {
                method.loadUndefined(Type.OBJECT);
                method.if_acmpeq(trueLabel);
            }
            method.label(falseLabel);
            method.load(false);
            method._goto(endLabel);
            if (!Request.isStrict(request)) {
                method.label(popLabel);
                method.pop();
            }
            method.label(trueLabel);
            method.load(true);
            method.label(endLabel);
        } else if (Request.isNE(request)) {
            method.ifnull(!Request.isStrict(request) ? popLabel : falseLabel);
            if (!Request.isStrict(request)) {
                method.loadUndefined(Type.OBJECT);
                method.if_acmpeq(falseLabel);
            }
            method.label(trueLabel);
            method.load(true);
            method._goto(endLabel);
            if (!Request.isStrict(request)) {
                method.label(popLabel);
                method.pop();
            }
            method.label(falseLabel);
            method.load(false);
            method.label(endLabel);
        }

        assert runtimeNode.getType().isBoolean();
        method.convert(runtimeNode.getType());

        return true;
    }

    /**
     * Was this expression or any of its subexpressions deoptimized in the current recompilation chain of rest-of methods?
     * @param rootExpr the expression being tested
     * @return true if the expression or any of its subexpressions was deoptimized in the current recompilation chain.
     */
    private boolean isDeoptimizedExpression(final Expression rootExpr) {
        if(!isRestOf()) {
            return false;
        }
        return new Supplier<Boolean>() {
            boolean contains;
            @Override
            public Boolean get() {
                rootExpr.accept(new NodeVisitor<LexicalContext>(new LexicalContext()) {
                    @Override
                    public boolean enterFunctionNode(final FunctionNode functionNode) {
                        return false;
                    }
                    @Override
                    public boolean enterDefault(final Node node) {
                        if(!contains && node instanceof Optimistic) {
                            final int pp = ((Optimistic)node).getProgramPoint();
                            contains = isValid(pp) && isContinuationEntryPoint(pp);
                        }
                        return !contains;
                    }
                });
                return contains;
            }
        }.get();
    }

    private void loadRuntimeNode(final RuntimeNode runtimeNode) {
        final List<Expression> args = new ArrayList<>(runtimeNode.getArgs());
        if (nullCheck(runtimeNode, args)) {
           return;
        } else if(undefinedCheck(runtimeNode, args)) {
            return;
        }
        // Revert a false undefined check to a strict equality check
        final RuntimeNode newRuntimeNode;
        final Request request = runtimeNode.getRequest();
        if (Request.isUndefinedCheck(request)) {
            newRuntimeNode = runtimeNode.setRequest(request == Request.IS_UNDEFINED ? Request.EQ_STRICT : Request.NE_STRICT);
        } else {
            newRuntimeNode = runtimeNode;
        }

        new OptimisticOperation(newRuntimeNode, TypeBounds.UNBOUNDED) {
            @Override
            void loadStack() {
                for (final Expression arg : args) {
                    loadExpression(arg, TypeBounds.OBJECT);
                }
            }
            @Override
            void consumeStack() {
                method.invokestatic(
                        CompilerConstants.className(ScriptRuntime.class),
                        newRuntimeNode.getRequest().toString(),
                        new FunctionSignature(
                            false,
                            false,
                            newRuntimeNode.getType(),
                            args.size()).toString());
            }
        }.emit();

        method.convert(newRuntimeNode.getType());
    }

    @Override
    public boolean enterSplitNode(final SplitNode splitNode) {
        if(!method.isReachable()) {
            return false;
        }

        final CompileUnit splitCompileUnit = splitNode.getCompileUnit();

        final FunctionNode fn   = lc.getCurrentFunction();
        final String className  = splitCompileUnit.getUnitClassName();
        final String name       = splitNode.getName();

        final Type returnType = fn.getReturnType();

        final Class<?>   rtype          = fn.getReturnType().getTypeClass();
        final boolean    needsArguments = fn.needsArguments();
        final Class<?>[] ptypes         = needsArguments ?
                new Class<?>[] {ScriptFunction.class, Object.class, ScriptObject.class, ScriptObject.class} :
                new Class<?>[] {ScriptFunction.class, Object.class, ScriptObject.class};

        final MethodEmitter caller = method;
        unit = lc.pushCompileUnit(splitCompileUnit);

        final Call splitCall = staticCallNoLookup(
            className,
            name,
            methodDescriptor(rtype, ptypes));

        final MethodEmitter splitEmitter =
                splitCompileUnit.getClassEmitter().method(
                        splitNode,
                        name,
                        rtype,
                        ptypes);

        pushMethodEmitter(splitEmitter);
        method.setFunctionNode(fn);

        assert fn.needsCallee() : "split function should require callee";
        caller.loadCompilerConstant(CALLEE);
        caller.loadCompilerConstant(THIS);
        caller.loadCompilerConstant(SCOPE);
        if (needsArguments) {
            caller.loadCompilerConstant(ARGUMENTS);
        }
        caller.invoke(splitCall);
        caller.storeCompilerConstant(RETURN, returnType);

        method.begin();

        defineCommonSplitMethodParameters();
        if(needsArguments) {
            defineSplitMethodParameter(3, ARGUMENTS);
        }

        // Copy scope to its target slot as first thing because the original slot could be used by return symbol.
        fixScopeSlot(fn);

        final int returnSlot = fn.compilerConstant(RETURN).getSlot(returnType);
        method.defineBlockLocalVariable(returnSlot, returnSlot + returnType.getSlots());
        method.loadUndefined(returnType);
        method.storeCompilerConstant(RETURN, returnType);

        lc.enterSplitNode();
        return true;
    }

    private void defineCommonSplitMethodParameters() {
        defineSplitMethodParameter(0, CALLEE);
        defineSplitMethodParameter(1, THIS);
        defineSplitMethodParameter(2, SCOPE);
    }

    private void defineSplitMethodParameter(final int slot, final CompilerConstants cc) {
        defineSplitMethodParameter(slot, Type.typeFor(cc.type()));
    }

    private void defineSplitMethodParameter(final int slot, final Type type) {
        method.defineBlockLocalVariable(slot, slot + type.getSlots());
        method.onLocalStore(type, slot);
    }

    private void fixScopeSlot(final FunctionNode functionNode) {
        // TODO hack to move the scope to the expected slot (needed because split methods reuse the same slots as the root method)
        final int actualScopeSlot = functionNode.compilerConstant(SCOPE).getSlot(SCOPE_TYPE);
        final int defaultScopeSlot = SCOPE.slot();
        if (actualScopeSlot != defaultScopeSlot) {
            method.defineBlockLocalVariable(actualScopeSlot, actualScopeSlot + 1);
            method.load(SCOPE_TYPE, defaultScopeSlot);
            method.storeCompilerConstant(SCOPE);
        }
    }

    @Override
    public Node leaveSplitNode(final SplitNode splitNode) {
        assert method instanceof SplitMethodEmitter;
        lc.exitSplitNode();
        final boolean hasReturn = method.hasReturn();
        final SplitMethodEmitter splitMethod = ((SplitMethodEmitter)method);
        final List<Label> targets = splitMethod.getExternalTargets();
        final List<BreakableNode> targetNodes  = splitMethod.getExternalTargetNodes();
        final Type returnType = lc.getCurrentFunction().getReturnType();

        try {
            // Wrap up this method.

            if(method.isReachable()) {
                method.loadCompilerConstant(RETURN, returnType);
                method._return(returnType);
            }
            method.end();

            lc.releaseSlots();

            unit   = lc.popCompileUnit(splitNode.getCompileUnit());
            popMethodEmitter();

        } catch (final Throwable t) {
            Context.printStackTrace(t);
            final VerifyError e = new VerifyError("Code generation bug in \"" + splitNode.getName() + "\": likely stack misaligned: " + t + " " + getCurrentSource().getName());
            e.initCause(t);
            throw e;
        }

        // Handle return from split method if there was one.
        final MethodEmitter caller = method;
        final int     targetCount = targets.size();

        //no external jump targets or return in switch node
        if (!hasReturn && targets.isEmpty()) {
            return splitNode;
        }

        caller.loadCompilerConstant(SCOPE);
        caller.checkcast(Scope.class);
        caller.invoke(Scope.GET_SPLIT_STATE);

        final Label breakLabel = new Label("no_split_state");
        // Split state is -1 for no split state, 0 for return, 1..n+1 for break/continue

        //the common case is that we don't need a switch
        if (targetCount == 0) {
            assert hasReturn;
            caller.ifne(breakLabel);
            //has to be zero
            caller.label(new Label("split_return"));
            caller.loadCompilerConstant(RETURN, returnType);
            caller._return(returnType);
            caller.label(breakLabel);
        } else {
            assert !targets.isEmpty();

            final int     low         = hasReturn ? 0 : 1;
            final int     labelCount  = targetCount + 1 - low;
            final Label[] labels      = new Label[labelCount];

            for (int i = 0; i < labelCount; i++) {
                labels[i] = new Label(i == 0 ? "split_return" : "split_" + targets.get(i - 1));
            }
            caller.tableswitch(low, targetCount, breakLabel, labels);
            for (int i = low; i <= targetCount; i++) {
                caller.label(labels[i - low]);
                if (i == 0) {
                    caller.loadCompilerConstant(RETURN, returnType);
                    caller._return(returnType);
                } else {
                    // Clear split state.
                    caller.loadCompilerConstant(SCOPE);
                    caller.checkcast(Scope.class);
                    caller.load(-1);
                    caller.invoke(Scope.SET_SPLIT_STATE);
                    final BreakableNode targetNode = targetNodes.get(i - 1);
                    final Label label = targets.get(i - 1);
                    final JoinPredecessor jumpOrigin = splitNode.getJumpOrigin(label);
                    if(jumpOrigin != null) {
                        method.beforeJoinPoint(jumpOrigin);
                    }
                    popScopesUntil(targetNode);
                    caller.splitAwareGoto(lc, targets.get(i - 1), targetNode);
                }
            }
            caller.label(breakLabel);
        }

        // If split has a return and caller is itself a split method it needs to propagate the return.
        if (hasReturn) {
            caller.setHasReturn();
        }

        return splitNode;
    }

    @Override
    public boolean enterSwitchNode(final SwitchNode switchNode) {
        if(!method.isReachable()) {
            return false;
        }
        enterStatement(switchNode);

        final Expression     expression  = switchNode.getExpression();
        final List<CaseNode> cases       = switchNode.getCases();

        if (cases.isEmpty()) {
            // still evaluate expression for side-effects.
            loadAndDiscard(expression);
            return false;
        }

        final CaseNode defaultCase       = switchNode.getDefaultCase();
        final Label    breakLabel        = switchNode.getBreakLabel();
        final int      liveLocalsOnBreak = method.getUsedSlotsWithLiveTemporaries();

        if (defaultCase != null && cases.size() == 1) {
            // default case only
            assert cases.get(0) == defaultCase;
            loadAndDiscard(expression);
            defaultCase.getBody().accept(this);
            method.breakLabel(breakLabel, liveLocalsOnBreak);
            return false;
        }

        // NOTE: it can still change in the tableswitch/lookupswitch case if there's no default case
        // but we need to add a synthetic default case for local variable conversions
        Label defaultLabel = defaultCase != null ? defaultCase.getEntry() : breakLabel;
        final boolean hasSkipConversion = LocalVariableConversion.hasLiveConversion(switchNode);

        if (switchNode.isInteger()) {
            // Tree for sorting values.
            final TreeMap<Integer, Label> tree = new TreeMap<>();

            // Build up sorted tree.
            for (final CaseNode caseNode : cases) {
                final Node test = caseNode.getTest();

                if (test != null) {
                    final Integer value = (Integer)((LiteralNode<?>)test).getValue();
                    final Label   entry = caseNode.getEntry();

                    // Take first duplicate.
                    if (!tree.containsKey(value)) {
                        tree.put(value, entry);
                    }
                }
            }

            // Copy values and labels to arrays.
            final int       size   = tree.size();
            final Integer[] values = tree.keySet().toArray(new Integer[size]);
            final Label[]   labels = tree.values().toArray(new Label[size]);

            // Discern low, high and range.
            final int lo    = values[0];
            final int hi    = values[size - 1];
            final long range = (long)hi - (long)lo + 1;

            // Find an unused value for default.
            int deflt = Integer.MIN_VALUE;
            for (final int value : values) {
                if (deflt == value) {
                    deflt++;
                } else if (deflt < value) {
                    break;
                }
            }

            // Load switch expression.
            loadExpressionUnbounded(expression);
            final Type type = expression.getType();

            // If expression not int see if we can convert, if not use deflt to trigger default.
            if (!type.isInteger()) {
                method.load(deflt);
                final Class<?> exprClass = type.getTypeClass();
                method.invoke(staticCallNoLookup(ScriptRuntime.class, "switchTagAsInt", int.class, exprClass.isPrimitive()? exprClass : Object.class, int.class));
            }

            if(hasSkipConversion) {
                assert defaultLabel == breakLabel;
                defaultLabel = new Label("switch_skip");
            }
            // TABLESWITCH needs (range + 3) 32-bit values; LOOKUPSWITCH needs ((size * 2) + 2). Choose the one with
            // smaller representation, favor TABLESWITCH when they're equal size.
            if (range + 1 <= (size * 2) && range <= Integer.MAX_VALUE) {
                final Label[] table = new Label[(int)range];
                Arrays.fill(table, defaultLabel);
                for (int i = 0; i < size; i++) {
                    final int value = values[i];
                    table[value - lo] = labels[i];
                }

                method.tableswitch(lo, hi, defaultLabel, table);
            } else {
                final int[] ints = new int[size];
                for (int i = 0; i < size; i++) {
                    ints[i] = values[i];
                }

                method.lookupswitch(defaultLabel, ints, labels);
            }
            // This is a synthetic "default case" used in absence of actual default case, created if we need to apply
            // local variable conversions if neither case is taken.
            if(hasSkipConversion) {
                method.label(defaultLabel);
                method.beforeJoinPoint(switchNode);
                method._goto(breakLabel);
            }
        } else {
            final Symbol tagSymbol = switchNode.getTag();
            // TODO: we could have non-object tag
            final int tagSlot = tagSymbol.getSlot(Type.OBJECT);
            loadExpressionAsObject(expression);
            method.store(tagSymbol, Type.OBJECT);

            for (final CaseNode caseNode : cases) {
                final Expression test = caseNode.getTest();

                if (test != null) {
                    method.load(Type.OBJECT, tagSlot);
                    loadExpressionAsObject(test);
                    method.invoke(ScriptRuntime.EQ_STRICT);
                    method.ifne(caseNode.getEntry());
                }
            }

            if (defaultCase != null) {
                method._goto(defaultLabel);
            } else {
                method.beforeJoinPoint(switchNode);
                method._goto(breakLabel);
            }
        }

        // First case is only reachable through jump
        assert !method.isReachable();

        for (final CaseNode caseNode : cases) {
            final Label fallThroughLabel;
            if(caseNode.getLocalVariableConversion() != null && method.isReachable()) {
                fallThroughLabel = new Label("fallthrough");
                method._goto(fallThroughLabel);
            } else {
                fallThroughLabel = null;
            }
            method.label(caseNode.getEntry());
            method.beforeJoinPoint(caseNode);
            if(fallThroughLabel != null) {
                method.label(fallThroughLabel);
            }
            caseNode.getBody().accept(this);
        }

        method.breakLabel(breakLabel, liveLocalsOnBreak);

        return false;
    }

    @Override
    public boolean enterThrowNode(final ThrowNode throwNode) {
        if(!method.isReachable()) {
            return false;
        }
        enterStatement(throwNode);

        if (throwNode.isSyntheticRethrow()) {
            method.beforeJoinPoint(throwNode);

            //do not wrap whatever this is in an ecma exception, just rethrow it
            final IdentNode exceptionExpr = (IdentNode)throwNode.getExpression();
            final Symbol exceptionSymbol = exceptionExpr.getSymbol();
            method.load(exceptionSymbol, EXCEPTION_TYPE);
            method.checkcast(EXCEPTION_TYPE.getTypeClass());
            method.athrow();
            return false;
        }

        final Source     source     = getCurrentSource();
        final Expression expression = throwNode.getExpression();
        final int        position   = throwNode.position();
        final int        line       = throwNode.getLineNumber();
        final int        column     = source.getColumn(position);

        // NOTE: we first evaluate the expression, and only after it was evaluated do we create the new ECMAException
        // object and then somewhat cumbersomely move it beneath the evaluated expression on the stack. The reason for
        // this is that if expression is optimistic (or contains an optimistic subexpression), we'd potentially access
        // the not-yet-<init>ialized object on the stack from the UnwarrantedOptimismException handler, and bytecode
        // verifier forbids that.
        loadExpressionAsObject(expression);

        method.load(source.getName());
        method.load(line);
        method.load(column);
        method.invoke(ECMAException.CREATE);

        method.beforeJoinPoint(throwNode);
        method.athrow();

        return false;
    }

    private Source getCurrentSource() {
        return lc.getCurrentFunction().getSource();
    }

    @Override
    public boolean enterTryNode(final TryNode tryNode) {
        if(!method.isReachable()) {
            return false;
        }
        enterStatement(tryNode);

        final Block       body        = tryNode.getBody();
        final List<Block> catchBlocks = tryNode.getCatchBlocks();
        final Symbol      vmException = tryNode.getException();
        final Label       entry       = new Label("try");
        final Label       recovery    = new Label("catch");
        final Label       exit        = new Label("end_try");
        final Label       skip        = new Label("skip");

        method.canThrow(recovery);
        // Effect any conversions that might be observed at the entry of the catch node before entering the try node.
        // This is because even the first instruction in the try block must be presumed to be able to transfer control
        // to the catch block. Note that this doesn't kill the original values; in this regard it works a lot like
        // conversions of assignments within the try block.
        method.beforeTry(tryNode, recovery);
        method.label(entry);
        catchLabels.push(recovery);
        try {
            body.accept(this);
        } finally {
            assert catchLabels.peek() == recovery;
            catchLabels.pop();
        }

        method.label(exit);
        final boolean bodyCanThrow = exit.isAfter(entry);
        if(!bodyCanThrow) {
            // The body can't throw an exception; don't even bother emitting the catch handlers, they're all dead code.
            return false;
        }

        method._try(entry, exit, recovery, Throwable.class);

        if (method.isReachable()) {
            method._goto(skip);
        }
        method._catch(recovery);
        method.store(vmException, EXCEPTION_TYPE);

        final int catchBlockCount = catchBlocks.size();
        final Label afterCatch = new Label("after_catch");
        for (int i = 0; i < catchBlockCount; i++) {
            assert method.isReachable();
            final Block catchBlock = catchBlocks.get(i);

            // Because of the peculiarities of the flow control, we need to use an explicit push/enterBlock/leaveBlock
            // here.
            lc.push(catchBlock);
            enterBlock(catchBlock);

            final CatchNode  catchNode          = (CatchNode)catchBlocks.get(i).getStatements().get(0);
            final IdentNode  exception          = catchNode.getException();
            final Expression exceptionCondition = catchNode.getExceptionCondition();
            final Block      catchBody          = catchNode.getBody();

            new Store<IdentNode>(exception) {
                @Override
                protected void storeNonDiscard() {
                    // This expression is neither part of a discard, nor needs to be left on the stack after it was
                    // stored, so we override storeNonDiscard to be a no-op.
                }

                @Override
                protected void evaluate() {
                    if (catchNode.isSyntheticRethrow()) {
                        method.load(vmException, EXCEPTION_TYPE);
                        return;
                    }
                    /*
                     * If caught object is an instance of ECMAException, then
                     * bind obj.thrown to the script catch var. Or else bind the
                     * caught object itself to the script catch var.
                     */
                    final Label notEcmaException = new Label("no_ecma_exception");
                    method.load(vmException, EXCEPTION_TYPE).dup()._instanceof(ECMAException.class).ifeq(notEcmaException);
                    method.checkcast(ECMAException.class); //TODO is this necessary?
                    method.getField(ECMAException.THROWN);
                    method.label(notEcmaException);
                }
            }.store();

            final boolean isConditionalCatch = exceptionCondition != null;
            final Label nextCatch;
            if (isConditionalCatch) {
                loadExpressionAsBoolean(exceptionCondition);
                nextCatch = new Label("next_catch");
                method.ifeq(nextCatch);
            } else {
                nextCatch = null;
            }

            catchBody.accept(this);
            leaveBlock(catchBlock);
            lc.pop(catchBlock);
            if(method.isReachable()) {
                method._goto(afterCatch);
            }
            if(nextCatch != null) {
                method.label(nextCatch);
            }
        }

        assert !method.isReachable();
        // afterCatch could be the same as skip, except that we need to establish that the vmException is dead.
        method.label(afterCatch);
        if(method.isReachable()) {
            method.markDeadLocalVariable(vmException);
        }
        method.label(skip);

        // Finally body is always inlined elsewhere so it doesn't need to be emitted
        return false;
    }

    @Override
    public boolean enterVarNode(final VarNode varNode) {
        if(!method.isReachable()) {
            return false;
        }
        final Expression init = varNode.getInit();

        if (init == null) {
            return false;
        }

        enterStatement(varNode);

        final IdentNode identNode = varNode.getName();
        final Symbol identSymbol = identNode.getSymbol();
        assert identSymbol != null : "variable node " + varNode + " requires a name with a symbol";

        assert method != null;

        final boolean needsScope = identSymbol.isScope();
        if (needsScope) {
            method.loadCompilerConstant(SCOPE);
        }

        if (needsScope) {
            loadExpressionUnbounded(init);
            final int flags = CALLSITE_SCOPE | getCallSiteFlags();
            if (isFastScope(identSymbol)) {
                storeFastScopeVar(identSymbol, flags);
            } else {
                method.dynamicSet(identNode.getName(), flags);
            }
        } else {
            final Type identType = identNode.getType();
            if(identType == Type.UNDEFINED) {
                // The symbol must not be slotted; the initializer is either itself undefined (explicit assignment of
                // undefined to undefined), or the left hand side is a dead variable.
                assert !identNode.getSymbol().isScope();
                assert init.getType() == Type.UNDEFINED || identNode.getSymbol().slotCount() == 0;
                loadAndDiscard(init);
                return false;
            }
            loadExpressionAsType(init, identType);
            storeIdentWithCatchConversion(identNode, identType);
        }

        return false;
    }

    private void storeIdentWithCatchConversion(final IdentNode identNode, final Type type) {
        // Assignments happening in try/catch blocks need to ensure that they also store a possibly wider typed value
        // that will be live at the exit from the try block
        final LocalVariableConversion conversion = identNode.getLocalVariableConversion();
        final Symbol symbol = identNode.getSymbol();
        if(conversion != null && conversion.isLive()) {
            assert symbol == conversion.getSymbol();
            assert symbol.isBytecodeLocal();
            // Only a single conversion from the target type to the join type is expected.
            assert conversion.getNext() == null;
            assert conversion.getFrom() == type;
            // We must propagate potential type change to the catch block
            final Label catchLabel = catchLabels.peek();
            assert catchLabel != METHOD_BOUNDARY; // ident conversion only exists in try blocks
            assert catchLabel.isReachable();
            final Type joinType = conversion.getTo();
            final Label.Stack catchStack = catchLabel.getStack();
            final int joinSlot = symbol.getSlot(joinType);
            // With nested try/catch blocks (incl. synthetic ones for finally), we can have a supposed conversion for
            // the exception symbol in the nested catch, but it isn't live in the outer catch block, so prevent doing
            // conversions for it. E.g. in "try { try { ... } catch(e) { e = 1; } } catch(e2) { ... }", we must not
            // introduce an I->O conversion on "e = 1" assignment as "e" is not live in "catch(e2)".
            if(catchStack.getUsedSlotsWithLiveTemporaries() > joinSlot) {
                method.dup();
                method.convert(joinType);
                method.store(symbol, joinType);
                catchLabel.getStack().onLocalStore(joinType, joinSlot, true);
                method.canThrow(catchLabel);
                // Store but keep the previous store live too.
                method.store(symbol, type, false);
                return;
            }
        }

        method.store(symbol, type, true);
    }

    @Override
    public boolean enterWhileNode(final WhileNode whileNode) {
        if(!method.isReachable()) {
            return false;
        }
        if(whileNode.isDoWhile()) {
            enterDoWhile(whileNode);
        } else {
            enterStatement(whileNode);
            enterForOrWhile(whileNode, null);
        }
        return false;
    }

    private void enterForOrWhile(final LoopNode loopNode, final JoinPredecessorExpression modify) {
        // NOTE: the usual pattern for compiling test-first loops is "GOTO test; body; test; IFNE body". We use the less
        // conventional "test; IFEQ break; body; GOTO test; break;". It has one extra unconditional GOTO in each repeat
        // of the loop, but it's not a problem for modern JIT compilers. We do this because our local variable type
        // tracking is unfortunately not really prepared for out-of-order execution, e.g. compiling the following
        // contrived but legal JavaScript code snippet would fail because the test changes the type of "i" from object
        // to double: var i = {valueOf: function() { return 1} }; while(--i >= 0) { ... }
        // Instead of adding more complexity to the local variable type tracking, we instead choose to emit this
        // different code shape.
        final int liveLocalsOnBreak = method.getUsedSlotsWithLiveTemporaries();
        final JoinPredecessorExpression test = loopNode.getTest();
        if(Expression.isAlwaysFalse(test)) {
            loadAndDiscard(test);
            return;
        }

        method.beforeJoinPoint(loopNode);

        final Label continueLabel = loopNode.getContinueLabel();
        final Label repeatLabel = modify != null ? new Label("for_repeat") : continueLabel;
        method.label(repeatLabel);
        final int liveLocalsOnContinue = method.getUsedSlotsWithLiveTemporaries();

        final Block   body                  = loopNode.getBody();
        final Label   breakLabel            = loopNode.getBreakLabel();
        final boolean testHasLiveConversion = test != null && LocalVariableConversion.hasLiveConversion(test);

        if(Expression.isAlwaysTrue(test)) {
            if(test != null) {
                loadAndDiscard(test);
                if(testHasLiveConversion) {
                    method.beforeJoinPoint(test);
                }
            }
        } else if (test != null) {
            if (testHasLiveConversion) {
                emitBranch(test.getExpression(), body.getEntryLabel(), true);
                method.beforeJoinPoint(test);
                method._goto(breakLabel);
            } else {
                emitBranch(test.getExpression(), breakLabel, false);
            }
        }

        body.accept(this);
        if(repeatLabel != continueLabel) {
            emitContinueLabel(continueLabel, liveLocalsOnContinue);
        }

        if(method.isReachable()) {
            if(modify != null) {
                lineNumber(loopNode);
                loadAndDiscard(modify);
                method.beforeJoinPoint(modify);
            }
            method._goto(repeatLabel);
        }

        method.breakLabel(breakLabel, liveLocalsOnBreak);
    }

    private void emitContinueLabel(final Label continueLabel, final int liveLocals) {
        final boolean reachable = method.isReachable();
        method.breakLabel(continueLabel, liveLocals);
        // If we reach here only through a continue statement (e.g. body does not exit normally) then the
        // continueLabel can have extra non-temp symbols (e.g. exception from a try/catch contained in the body). We
        // must make sure those are thrown away.
        if(!reachable) {
            method.undefineLocalVariables(lc.getUsedSlotCount(), false);
        }
    }

    private void enterDoWhile(final WhileNode whileNode) {
        final int liveLocalsOnContinueOrBreak = method.getUsedSlotsWithLiveTemporaries();
        method.beforeJoinPoint(whileNode);

        final Block body = whileNode.getBody();
        body.accept(this);

        emitContinueLabel(whileNode.getContinueLabel(), liveLocalsOnContinueOrBreak);
        if(method.isReachable()) {
            lineNumber(whileNode);
            final JoinPredecessorExpression test = whileNode.getTest();
            final Label bodyEntryLabel = body.getEntryLabel();
            final boolean testHasLiveConversion = LocalVariableConversion.hasLiveConversion(test);
            if(Expression.isAlwaysFalse(test)) {
                loadAndDiscard(test);
                if(testHasLiveConversion) {
                    method.beforeJoinPoint(test);
                }
            } else if(testHasLiveConversion) {
                // If we have conversions after the test in do-while, they need to be effected on both branches.
                final Label beforeExit = new Label("do_while_preexit");
                emitBranch(test.getExpression(), beforeExit, false);
                method.beforeJoinPoint(test);
                method._goto(bodyEntryLabel);
                method.label(beforeExit);
                method.beforeJoinPoint(test);
            } else {
                emitBranch(test.getExpression(), bodyEntryLabel, true);
            }
        }
        method.breakLabel(whileNode.getBreakLabel(), liveLocalsOnContinueOrBreak);
    }


    @Override
    public boolean enterWithNode(final WithNode withNode) {
        if(!method.isReachable()) {
            return false;
        }
        enterStatement(withNode);
        final Expression expression = withNode.getExpression();
        final Block      body       = withNode.getBody();

        // It is possible to have a "pathological" case where the with block does not reference *any* identifiers. It's
        // pointless, but legal. In that case, if nothing else in the method forced the assignment of a slot to the
        // scope object, its' possible that it won't have a slot assigned. In this case we'll only evaluate expression
        // for its side effect and visit the body, and not bother opening and closing a WithObject.
        final boolean hasScope = method.hasScope();

        if (hasScope) {
            method.loadCompilerConstant(SCOPE);
        }

        loadExpressionAsObject(expression);

        final Label tryLabel;
        if (hasScope) {
            // Construct a WithObject if we have a scope
            method.invoke(ScriptRuntime.OPEN_WITH);
            method.storeCompilerConstant(SCOPE);
            tryLabel = new Label("with_try");
            method.label(tryLabel);
        } else {
            // We just loaded the expression for its side effect and to check
            // for null or undefined value.
            globalCheckObjectCoercible();
            tryLabel = null;
        }

        // Always process body
        body.accept(this);

        if (hasScope) {
            // Ensure we always close the WithObject
            final Label endLabel   = new Label("with_end");
            final Label catchLabel = new Label("with_catch");
            final Label exitLabel  = new Label("with_exit");

            method.label(endLabel);
            // Somewhat conservatively presume that if the body is not empty, it can throw an exception. In any case,
            // we must prevent trying to emit a try-catch for empty range, as it causes a verification error.
            final boolean bodyCanThrow = endLabel.isAfter(tryLabel);
            if(bodyCanThrow) {
                method._try(tryLabel, endLabel, catchLabel);
            }

            final boolean reachable = method.isReachable();
            if(reachable) {
                popScope();
                if(bodyCanThrow) {
                    method._goto(exitLabel);
                }
            }

            if(bodyCanThrow) {
                method._catch(catchLabel);
                popScopeException();
                method.athrow();
                if(reachable) {
                    method.label(exitLabel);
                }
            }
        }
        return false;
    }

    private void loadADD(final UnaryNode unaryNode, final TypeBounds resultBounds) {
        loadExpression(unaryNode.getExpression(), resultBounds.booleanToInt().notWiderThan(Type.NUMBER));
        if(method.peekType() == Type.BOOLEAN) {
            // It's a no-op in bytecode, but we must make sure it is treated as an int for purposes of type signatures
            method.convert(Type.INT);
        }
    }

    private void loadBIT_NOT(final UnaryNode unaryNode) {
        loadExpression(unaryNode.getExpression(), TypeBounds.INT).load(-1).xor();
    }

    private void loadDECINC(final UnaryNode unaryNode) {
        final Expression operand     = unaryNode.getExpression();
        final Type       type        = unaryNode.getType();
        final TypeBounds typeBounds  = new TypeBounds(type, Type.NUMBER);
        final TokenType  tokenType   = unaryNode.tokenType();
        final boolean    isPostfix   = tokenType == TokenType.DECPOSTFIX || tokenType == TokenType.INCPOSTFIX;
        final boolean    isIncrement = tokenType == TokenType.INCPREFIX || tokenType == TokenType.INCPOSTFIX;

        assert !type.isObject();

        new SelfModifyingStore<UnaryNode>(unaryNode, operand) {

            private void loadRhs() {
                loadExpression(operand, typeBounds, true);
            }

            @Override
            protected void evaluate() {
                if(isPostfix) {
                    loadRhs();
                } else {
                    new OptimisticOperation(unaryNode, typeBounds) {
                        @Override
                        void loadStack() {
                            loadRhs();
                            loadMinusOne();
                        }
                        @Override
                        void consumeStack() {
                            doDecInc(getProgramPoint());
                        }
                    }.emit(getOptimisticIgnoreCountForSelfModifyingExpression(operand));
                }
            }

            @Override
            protected void storeNonDiscard() {
                super.storeNonDiscard();
                if (isPostfix) {
                    new OptimisticOperation(unaryNode, typeBounds) {
                        @Override
                        void loadStack() {
                            loadMinusOne();
                        }
                        @Override
                        void consumeStack() {
                            doDecInc(getProgramPoint());
                        }
                    }.emit(1); // 1 for non-incremented result on the top of the stack pushed in evaluate()
                }
            }

            private void loadMinusOne() {
                if (type.isInteger()) {
                    method.load(isIncrement ? 1 : -1);
                } else if (type.isLong()) {
                    method.load(isIncrement ? 1L : -1L);
                } else {
                    method.load(isIncrement ? 1.0 : -1.0);
                }
            }

            private void doDecInc(final int programPoint) {
                method.add(programPoint);
            }
        }.store();
    }

    private static int getOptimisticIgnoreCountForSelfModifyingExpression(final Expression target) {
        return target instanceof AccessNode ? 1 : target instanceof IndexNode ? 2 : 0;
    }

    private void loadAndDiscard(final Expression expr) {
        // TODO: move checks for discarding to actual expression load code (e.g. as we do with void). That way we might
        // be able to eliminate even more checks.
        if(expr instanceof PrimitiveLiteralNode | isLocalVariable(expr)) {
            assert lc.getCurrentDiscard() != expr;
            // Don't bother evaluating expressions without side effects. Typical usage is "void 0" for reliably generating
            // undefined.
            return;
        }

        lc.pushDiscard(expr);
        loadExpression(expr, TypeBounds.UNBOUNDED);
        if (lc.getCurrentDiscard() == expr) {
            assert !expr.isAssignment();
            // NOTE: if we had a way to load with type void, we could avoid popping
            method.pop();
            lc.popDiscard();
        }
    }

    private void loadNEW(final UnaryNode unaryNode) {
        final CallNode callNode = (CallNode)unaryNode.getExpression();
        final List<Expression> args   = callNode.getArgs();

        // Load function reference.
        loadExpressionAsObject(callNode.getFunction()); // must detect type error

        method.dynamicNew(1 + loadArgs(args), getCallSiteFlags());
    }

    private void loadNOT(final UnaryNode unaryNode) {
        final Expression expr = unaryNode.getExpression();
        if(expr instanceof UnaryNode && expr.isTokenType(TokenType.NOT)) {
            // !!x is idiomatic boolean cast in JavaScript
            loadExpressionAsBoolean(((UnaryNode)expr).getExpression());
        } else {
            final Label trueLabel  = new Label("true");
            final Label afterLabel = new Label("after");

            emitBranch(expr, trueLabel, true);
            method.load(true);
            method._goto(afterLabel);
            method.label(trueLabel);
            method.load(false);
            method.label(afterLabel);
        }
    }

    private void loadSUB(final UnaryNode unaryNode, final TypeBounds resultBounds) {
        assert unaryNode.getType().isNumeric();
        final TypeBounds numericBounds = resultBounds.booleanToInt();
        new OptimisticOperation(unaryNode, numericBounds) {
            @Override
            void loadStack() {
                final Expression expr = unaryNode.getExpression();
                loadExpression(expr, numericBounds.notWiderThan(Type.NUMBER));
            }
            @Override
            void consumeStack() {
                method.neg(getProgramPoint());
            }
        }.emit();
    }

    public void loadVOID(final UnaryNode unaryNode, final TypeBounds resultBounds) {
        loadAndDiscard(unaryNode.getExpression());
        if(lc.getCurrentDiscard() == unaryNode) {
            lc.popDiscard();
        } else {
            method.loadUndefined(resultBounds.widest);
        }
    }

    public void loadADD(final BinaryNode binaryNode, final TypeBounds resultBounds) {
        new OptimisticOperation(binaryNode, resultBounds) {
            @Override
            void loadStack() {
                final TypeBounds operandBounds;
                final boolean isOptimistic = isValid(getProgramPoint());
                if(isOptimistic) {
                    operandBounds = new TypeBounds(binaryNode.getType(), Type.OBJECT);
                } else {
                    // Non-optimistic, non-FP +. Allow it to overflow.
                    operandBounds = new TypeBounds(binaryNode.getWidestOperandType(), Type.OBJECT);
                }
                loadBinaryOperands(binaryNode.lhs(), binaryNode.rhs(), operandBounds, false);
            }

            @Override
            void consumeStack() {
                method.add(getProgramPoint());
            }
        }.emit();
    }

    private void loadAND_OR(final BinaryNode binaryNode, final TypeBounds resultBounds, final boolean isAnd) {
        final Type narrowestOperandType = Type.widestReturnType(binaryNode.lhs().getType(), binaryNode.rhs().getType());

        final Label skip = new Label("skip");
        if(narrowestOperandType == Type.BOOLEAN) {
            // optimize all-boolean logical expressions
            final Label onTrue = new Label("andor_true");
            emitBranch(binaryNode, onTrue, true);
            method.load(false);
            method._goto(skip);
            method.label(onTrue);
            method.load(true);
            method.label(skip);
            return;
        }

        final TypeBounds outBounds = resultBounds.notNarrowerThan(narrowestOperandType);
        final JoinPredecessorExpression lhs = (JoinPredecessorExpression)binaryNode.lhs();
        final boolean lhsConvert = LocalVariableConversion.hasLiveConversion(lhs);
        final Label evalRhs = lhsConvert ? new Label("eval_rhs") : null;

        loadExpression(lhs, outBounds).dup().convert(Type.BOOLEAN);
        if (isAnd) {
            if(lhsConvert) {
                method.ifne(evalRhs);
            } else {
                method.ifeq(skip);
            }
        } else if(lhsConvert) {
            method.ifeq(evalRhs);
        } else {
            method.ifne(skip);
        }

        if(lhsConvert) {
            method.beforeJoinPoint(lhs);
            method._goto(skip);
            method.label(evalRhs);
        }

        method.pop();
        final JoinPredecessorExpression rhs = (JoinPredecessorExpression)binaryNode.rhs();
        loadExpression(rhs, outBounds);
        method.beforeJoinPoint(rhs);
        method.label(skip);
    }

    private static boolean isLocalVariable(final Expression lhs) {
        return lhs instanceof IdentNode && isLocalVariable((IdentNode)lhs);
    }

    private static boolean isLocalVariable(final IdentNode lhs) {
        return lhs.getSymbol().isBytecodeLocal();
    }

    // NOTE: does not use resultBounds as the assignment is driven by the type of the RHS
    private void loadASSIGN(final BinaryNode binaryNode) {
        final Expression lhs = binaryNode.lhs();
        final Expression rhs = binaryNode.rhs();

        final Type rhsType = rhs.getType();
        // Detect dead assignments
        if(lhs instanceof IdentNode) {
            final Symbol symbol = ((IdentNode)lhs).getSymbol();
            if(!symbol.isScope() && !symbol.hasSlotFor(rhsType) && lc.getCurrentDiscard() == binaryNode) {
                loadAndDiscard(rhs);
                lc.popDiscard();
                method.markDeadLocalVariable(symbol);
                return;
            }
        }

        new Store<BinaryNode>(binaryNode, lhs) {
            @Override
            protected void evaluate() {
                // NOTE: we're loading with "at least as wide as" so optimistic operations on the right hand side
                // remain optimistic, and then explicitly convert to the required type if needed.
                loadExpressionAsType(rhs, rhsType);
            }
        }.store();
    }

    /**
     * Binary self-assignment that can be optimistic: +=, -=, *=, and /=.
     */
    private abstract class BinaryOptimisticSelfAssignment extends SelfModifyingStore<BinaryNode> {

        /**
         * Constructor
         *
         * @param node the assign op node
         */
        BinaryOptimisticSelfAssignment(final BinaryNode node) {
            super(node, node.lhs());
        }

        protected abstract void op(OptimisticOperation oo);

        @Override
        protected void evaluate() {
            final Expression lhs = assignNode.lhs();
            final Type widest = assignNode.isTokenType(TokenType.ASSIGN_ADD) ? Type.OBJECT : assignNode.getWidestOperationType();
            final TypeBounds bounds = new TypeBounds(assignNode.getType(), widest);
            new OptimisticOperation(assignNode, bounds) {
                @Override
                void loadStack() {
                    loadBinaryOperands(lhs, assignNode.rhs(), bounds, true);
                }
                @Override
                void consumeStack() {
                    op(this);
                }
            }.emit(getOptimisticIgnoreCountForSelfModifyingExpression(lhs));
            method.convert(assignNode.getType());
        }
    }

    /**
     * Non-optimistic binary self-assignment operation. Basically, everything except +=, -=, *=, and /=.
     */
    private abstract class BinarySelfAssignment extends SelfModifyingStore<BinaryNode> {
        BinarySelfAssignment(final BinaryNode node) {
            super(node, node.lhs());
        }

        protected abstract void op();

        @Override
        protected void evaluate() {
            loadBinaryOperands(assignNode.lhs(), assignNode.rhs(), TypeBounds.UNBOUNDED.notWiderThan(assignNode.getWidestOperandType()), true);
            op();
        }
    }

    private void loadASSIGN_ADD(final BinaryNode binaryNode) {
        new BinaryOptimisticSelfAssignment(binaryNode) {
            @Override
            protected void op(final OptimisticOperation oo) {
                assert !(binaryNode.getType().isObject() && oo.isOptimistic);
                method.add(oo.getProgramPoint());
            }
        }.store();
    }

    private void loadASSIGN_BIT_AND(final BinaryNode binaryNode) {
        new BinarySelfAssignment(binaryNode) {
            @Override
            protected void op() {
                method.and();
            }
        }.store();
    }

    private void loadASSIGN_BIT_OR(final BinaryNode binaryNode) {
        new BinarySelfAssignment(binaryNode) {
            @Override
            protected void op() {
                method.or();
            }
        }.store();
    }

    private void loadASSIGN_BIT_XOR(final BinaryNode binaryNode) {
        new BinarySelfAssignment(binaryNode) {
            @Override
            protected void op() {
                method.xor();
            }
        }.store();
    }

    private void loadASSIGN_DIV(final BinaryNode binaryNode) {
        new BinaryOptimisticSelfAssignment(binaryNode) {
            @Override
            protected void op(final OptimisticOperation oo) {
                method.div(oo.getProgramPoint());
            }
        }.store();
    }

    private void loadASSIGN_MOD(final BinaryNode binaryNode) {
        new BinaryOptimisticSelfAssignment(binaryNode) {
            @Override
            protected void op(final OptimisticOperation oo) {
                method.rem(oo.getProgramPoint());
            }
        }.store();
    }

    private void loadASSIGN_MUL(final BinaryNode binaryNode) {
        new BinaryOptimisticSelfAssignment(binaryNode) {
            @Override
            protected void op(final OptimisticOperation oo) {
                method.mul(oo.getProgramPoint());
            }
        }.store();
    }

    private void loadASSIGN_SAR(final BinaryNode binaryNode) {
        new BinarySelfAssignment(binaryNode) {
            @Override
            protected void op() {
                method.sar();
            }
        }.store();
    }

    private void loadASSIGN_SHL(final BinaryNode binaryNode) {
        new BinarySelfAssignment(binaryNode) {
            @Override
            protected void op() {
                method.shl();
            }
        }.store();
    }

    private void loadASSIGN_SHR(final BinaryNode binaryNode) {
        new BinarySelfAssignment(binaryNode) {
            @Override
            protected void op() {
                doSHR();
            }

        }.store();
    }

    private void doSHR() {
        // TODO: make SHR optimistic
        method.shr().convert(Type.LONG).load(JSType.MAX_UINT).and();
    }

    private void loadASSIGN_SUB(final BinaryNode binaryNode) {
        new BinaryOptimisticSelfAssignment(binaryNode) {
            @Override
            protected void op(final OptimisticOperation oo) {
                method.sub(oo.getProgramPoint());
            }
        }.store();
    }

    /**
     * Helper class for binary arithmetic ops
     */
    private abstract class BinaryArith {
        protected abstract void op(int programPoint);

        protected void evaluate(final BinaryNode node, final TypeBounds resultBounds) {
            final TypeBounds numericBounds = resultBounds.booleanToInt().objectToNumber();
            new OptimisticOperation(node, numericBounds) {
                @Override
                void loadStack() {
                    final TypeBounds operandBounds;
                    if(numericBounds.narrowest == Type.NUMBER) {
                        // Result should be double always. Propagate it into the operands so we don't have lots of I2D
                        // and L2D after operand evaluation.
                        assert numericBounds.widest == Type.NUMBER;
                        operandBounds = numericBounds;
                    } else {
                        final boolean isOptimistic = isValid(getProgramPoint());
                        if(isOptimistic) {
                            operandBounds = new TypeBounds(node.getType(), Type.NUMBER);
                        } else if(node.isTokenType(TokenType.DIV) || node.isTokenType(TokenType.MOD)) {
                            // Non-optimistic division must always take double arguments as its result must also be
                            // double.
                            operandBounds = TypeBounds.NUMBER;
                        } else {
                            // Non-optimistic, non-FP subtraction or multiplication. Allow them to overflow.
                            operandBounds = new TypeBounds(Type.narrowest(node.getWidestOperandType(),
                                    numericBounds.widest), Type.NUMBER);
                        }
                    }
                    loadBinaryOperands(node.lhs(), node.rhs(), operandBounds, false);
                }

                @Override
                void consumeStack() {
                    op(getProgramPoint());
                }
            }.emit();
        }
    }

    private void loadBIT_AND(final BinaryNode binaryNode) {
        loadBinaryOperands(binaryNode);
        method.and();
    }

    private void loadBIT_OR(final BinaryNode binaryNode) {
        loadBinaryOperands(binaryNode);
        method.or();
    }

    private void loadBIT_XOR(final BinaryNode binaryNode) {
        loadBinaryOperands(binaryNode);
        method.xor();
    }

    private void loadCOMMARIGHT(final BinaryNode binaryNode, final TypeBounds resultBounds) {
        loadAndDiscard(binaryNode.lhs());
        loadExpression(binaryNode.rhs(), resultBounds);
    }

    private void loadCOMMALEFT(final BinaryNode binaryNode, final TypeBounds resultBounds) {
        loadExpression(binaryNode.lhs(), resultBounds);
        loadAndDiscard(binaryNode.rhs());
    }

    private void loadDIV(final BinaryNode binaryNode, final TypeBounds resultBounds) {
        new BinaryArith() {
            @Override
            protected void op(final int programPoint) {
                method.div(programPoint);
            }
        }.evaluate(binaryNode, resultBounds);
    }

    private void loadCmp(final BinaryNode binaryNode, final Condition cond) {
        assert comparisonOperandsArePrimitive(binaryNode) : binaryNode;
        loadBinaryOperands(binaryNode);

        final Label trueLabel  = new Label("trueLabel");
        final Label afterLabel = new Label("skip");

        method.conditionalJump(cond, trueLabel);

        method.load(Boolean.FALSE);
        method._goto(afterLabel);
        method.label(trueLabel);
        method.load(Boolean.TRUE);
        method.label(afterLabel);
    }

    private static boolean comparisonOperandsArePrimitive(final BinaryNode binaryNode) {
        final Type widest = Type.widest(binaryNode.lhs().getType(), binaryNode.rhs().getType());
        return widest.isNumeric() || widest.isBoolean();
    }

    private void loadMOD(final BinaryNode binaryNode, final TypeBounds resultBounds) {
        new BinaryArith() {
            @Override
            protected void op(final int programPoint) {
                method.rem(programPoint);
            }
        }.evaluate(binaryNode, resultBounds);
    }

    private void loadMUL(final BinaryNode binaryNode, final TypeBounds resultBounds) {
        new BinaryArith() {
            @Override
            protected void op(final int programPoint) {
                method.mul(programPoint);
            }
        }.evaluate(binaryNode, resultBounds);
    }

    private void loadSAR(final BinaryNode binaryNode) {
        loadBinaryOperands(binaryNode);
        method.sar();
    }

    private void loadSHL(final BinaryNode binaryNode) {
        loadBinaryOperands(binaryNode);
        method.shl();
    }

    private void loadSHR(final BinaryNode binaryNode) {
        loadBinaryOperands(binaryNode);
        doSHR();
    }

    private void loadSUB(final BinaryNode binaryNode, final TypeBounds resultBounds) {
        new BinaryArith() {
            @Override
            protected void op(final int programPoint) {
                method.sub(programPoint);
            }
        }.evaluate(binaryNode, resultBounds);
    }

    @Override
    public boolean enterLabelNode(final LabelNode labelNode) {
        labeledBlockBreakLiveLocals.push(lc.getUsedSlotCount());
        return true;
    }

    @Override
    protected boolean enterDefault(final Node node) {
        throw new AssertionError("Code generator entered node of type " + node.getClass().getName());
    }

    private void loadTernaryNode(final TernaryNode ternaryNode, final TypeBounds resultBounds) {
        final Expression test = ternaryNode.getTest();
        final JoinPredecessorExpression trueExpr  = ternaryNode.getTrueExpression();
        final JoinPredecessorExpression falseExpr = ternaryNode.getFalseExpression();

        final Label falseLabel = new Label("ternary_false");
        final Label exitLabel  = new Label("ternary_exit");

        final Type outNarrowest = Type.narrowest(resultBounds.widest, Type.generic(Type.widestReturnType(trueExpr.getType(), falseExpr.getType())));
        final TypeBounds outBounds = resultBounds.notNarrowerThan(outNarrowest);

        emitBranch(test, falseLabel, false);

        loadExpression(trueExpr.getExpression(), outBounds);
        assert Type.generic(method.peekType()) == outBounds.narrowest;
        method.beforeJoinPoint(trueExpr);
        method._goto(exitLabel);
        method.label(falseLabel);
        loadExpression(falseExpr.getExpression(), outBounds);
        assert Type.generic(method.peekType()) == outBounds.narrowest;
        method.beforeJoinPoint(falseExpr);
        method.label(exitLabel);
    }

    /**
     * Generate all shared scope calls generated during codegen.
     */
    void generateScopeCalls() {
        for (final SharedScopeCall scopeAccess : lc.getScopeCalls()) {
            scopeAccess.generateScopeCall();
        }
    }

    /**
     * Debug code used to print symbols
     *
     * @param block the block we are in
     * @param ident identifier for block or function where applicable
     */
    private void printSymbols(final Block block, final String ident) {
        if (!compiler.getScriptEnvironment()._print_symbols) {
            return;
        }

        final PrintWriter out = compiler.getScriptEnvironment().getErr();
        out.println("[BLOCK in '" + ident + "']");
        if (!block.printSymbols(out)) {
            out.println("<no symbols>");
        }
        out.println();
    }


    /**
     * The difference between a store and a self modifying store is that
     * the latter may load part of the target on the stack, e.g. the base
     * of an AccessNode or the base and index of an IndexNode. These are used
     * both as target and as an extra source. Previously it was problematic
     * for self modifying stores if the target/lhs didn't belong to one
     * of three trivial categories: IdentNode, AcessNodes, IndexNodes. In that
     * case it was evaluated and tagged as "resolved", which meant at the second
     * time the lhs of this store was read (e.g. in a = a (second) + b for a += b,
     * it would be evaluated to a nop in the scope and cause stack underflow
     *
     * see NASHORN-703
     *
     * @param <T>
     */
    private abstract class SelfModifyingStore<T extends Expression> extends Store<T> {
        protected SelfModifyingStore(final T assignNode, final Expression target) {
            super(assignNode, target);
        }

        @Override
        protected boolean isSelfModifying() {
            return true;
        }
    }

    /**
     * Helper class to generate stores
     */
    private abstract class Store<T extends Expression> {

        /** An assignment node, e.g. x += y */
        protected final T assignNode;

        /** The target node to store to, e.g. x */
        private final Expression target;

        /** How deep on the stack do the arguments go if this generates an indy call */
        private int depth;

        /** If we have too many arguments, we need temporary storage, this is stored in 'quick' */
        private IdentNode quick;

        /**
         * Constructor
         *
         * @param assignNode the node representing the whole assignment
         * @param target     the target node of the assignment (destination)
         */
        protected Store(final T assignNode, final Expression target) {
            this.assignNode = assignNode;
            this.target = target;
        }

        /**
         * Constructor
         *
         * @param assignNode the node representing the whole assignment
         */
        protected Store(final T assignNode) {
            this(assignNode, assignNode);
        }

        /**
         * Is this a self modifying store operation, e.g. *= or ++
         * @return true if self modifying store
         */
        protected boolean isSelfModifying() {
            return false;
        }

        private void prologue() {
            /**
             * This loads the parts of the target, e.g base and index. they are kept
             * on the stack throughout the store and used at the end to execute it
             */

            target.accept(new NodeVisitor<LexicalContext>(new LexicalContext()) {
                @Override
                public boolean enterIdentNode(final IdentNode node) {
                    if (node.getSymbol().isScope()) {
                        method.loadCompilerConstant(SCOPE);
                        depth += Type.SCOPE.getSlots();
                        assert depth == 1;
                    }
                    return false;
                }

                private void enterBaseNode() {
                    assert target instanceof BaseNode : "error - base node " + target + " must be instanceof BaseNode";
                    final BaseNode   baseNode = (BaseNode)target;
                    final Expression base     = baseNode.getBase();

                    loadExpressionAsObject(base);
                    depth += Type.OBJECT.getSlots();
                    assert depth == 1;

                    if (isSelfModifying()) {
                        method.dup();
                    }
                }

                @Override
                public boolean enterAccessNode(final AccessNode node) {
                    enterBaseNode();
                    return false;
                }

                @Override
                public boolean enterIndexNode(final IndexNode node) {
                    enterBaseNode();

                    final Expression index = node.getIndex();
                    if (!index.getType().isNumeric()) {
                        // could be boolean here as well
                        loadExpressionAsObject(index);
                    } else {
                        loadExpressionUnbounded(index);
                    }
                    depth += index.getType().getSlots();

                    if (isSelfModifying()) {
                        //convert "base base index" to "base index base index"
                        method.dup(1);
                    }

                    return false;
                }

            });
        }

        /**
         * Generates an extra local variable, always using the same slot, one that is available after the end of the
         * frame.
         *
         * @param type the type of the variable
         *
         * @return the quick variable
         */
        private IdentNode quickLocalVariable(final Type type) {
            final String name = lc.getCurrentFunction().uniqueName(QUICK_PREFIX.symbolName());
            final Symbol symbol = new Symbol(name, IS_INTERNAL | HAS_SLOT);
            symbol.setHasSlotFor(type);
            symbol.setFirstSlot(lc.quickSlot(type));

            final IdentNode quickIdent = IdentNode.createInternalIdentifier(symbol).setType(type);

            return quickIdent;
        }

        // store the result that "lives on" after the op, e.g. "i" in i++ postfix.
        protected void storeNonDiscard() {
            if (lc.getCurrentDiscard() == assignNode) {
                assert assignNode.isAssignment();
                lc.popDiscard();
                return;
            }

            if (method.dup(depth) == null) {
                method.dup();
                final Type quickType = method.peekType();
                this.quick = quickLocalVariable(quickType);
                final Symbol quickSymbol = quick.getSymbol();
                method.storeTemp(quickType, quickSymbol.getFirstSlot());
            }
        }

        private void epilogue() {
            /**
             * Take the original target args from the stack and use them
             * together with the value to be stored to emit the store code
             *
             * The case that targetSymbol is in scope (!hasSlot) and we actually
             * need to do a conversion on non-equivalent types exists, but is
             * very rare. See for example test/script/basic/access-specializer.js
             */
            target.accept(new NodeVisitor<LexicalContext>(new LexicalContext()) {
                @Override
                protected boolean enterDefault(final Node node) {
                    throw new AssertionError("Unexpected node " + node + " in store epilogue");
                }

                @Override
                public boolean enterIdentNode(final IdentNode node) {
                    final Symbol symbol = node.getSymbol();
                    assert symbol != null;
                    if (symbol.isScope()) {
                        final int flags = CALLSITE_SCOPE | getCallSiteFlags();
                        if (isFastScope(symbol)) {
                            storeFastScopeVar(symbol, flags);
                        } else {
                            method.dynamicSet(node.getName(), flags);
                        }
                    } else {
                        final Type storeType = assignNode.getType();
                        method.convert(storeType);
                        storeIdentWithCatchConversion(node, storeType);
                    }
                    return false;

                }

                @Override
                public boolean enterAccessNode(final AccessNode node) {
                    method.dynamicSet(node.getProperty(), getCallSiteFlags());
                    return false;
                }

                @Override
                public boolean enterIndexNode(final IndexNode node) {
                    method.dynamicSetIndex(getCallSiteFlags());
                    return false;
                }
            });


            // whatever is on the stack now is the final answer
        }

        protected abstract void evaluate();

        void store() {
            prologue();
            evaluate(); // leaves an operation of whatever the operationType was on the stack
            storeNonDiscard();
            epilogue();
            if (quick != null) {
                method.load(quick);
            }
        }
    }

    private void newFunctionObject(final FunctionNode functionNode, final boolean addInitializer) {
        assert lc.peek() == functionNode;

        final int fnId = functionNode.getId();

        final RecompilableScriptFunctionData data = compiler.getScriptFunctionData(fnId);

        assert data != null : functionNode.getName() + " has no data";

        final FunctionNode parentFn = lc.getParentFunction(functionNode);
        if (parentFn == null && functionNode.isProgram()) {
            final CompileUnit fnUnit = functionNode.getCompileUnit();
            final MethodEmitter createFunction = fnUnit.getClassEmitter().method(
                    EnumSet.of(Flag.PUBLIC, Flag.STATIC), CREATE_PROGRAM_FUNCTION.symbolName(),
                    ScriptFunction.class, ScriptObject.class);
            createFunction.begin();
            createFunction._new(SCRIPTFUNCTION_IMPL_NAME, SCRIPTFUNCTION_IMPL_TYPE).dup();
            loadConstant(data, fnUnit, createFunction);
            createFunction.load(SCOPE_TYPE, 0);
            createFunction.invoke(constructorNoLookup(SCRIPTFUNCTION_IMPL_NAME, RecompilableScriptFunctionData.class, ScriptObject.class));
            createFunction._return();
            createFunction.end();
        }

        if (addInitializer && !initializedFunctionIds.contains(fnId) && !compiler.isOnDemandCompilation()) {
            functionNode.getCompileUnit().addFunctionInitializer(data, functionNode);
            initializedFunctionIds.add(fnId);
        }

<<<<<<< HEAD
        // We don't emit a ScriptFunction on stack for the outermost compiled function (as there's no code being
        // generated in its outer context that'd need it as a callee).
        if (lc.getOutermostFunction() == functionNode) {
            return;
        }
=======
        // Generate the object class and property map in case this function is ever used as constructor
        final String      className          = SCRIPTFUNCTION_IMPL_OBJECT;
        final int         fieldCount         = ObjectClassGenerator.getPaddedFieldCount(functionNode.countThisProperties());
        final String      allocatorClassName = Compiler.binaryName(ObjectClassGenerator.getClassName(fieldCount));
        final PropertyMap allocatorMap       = PropertyMap.newMap(null, allocatorClassName, 0, fieldCount, 0);
>>>>>>> a1bdf874

        method._new(SCRIPTFUNCTION_IMPL_NAME, SCRIPTFUNCTION_IMPL_TYPE).dup();
        loadConstant(data);

        if (functionNode.needsParentScope()) {
            method.loadCompilerConstant(SCOPE);
        } else {
            method.loadNull();
        }
        method.invoke(constructorNoLookup(SCRIPTFUNCTION_IMPL_NAME, RecompilableScriptFunctionData.class, ScriptObject.class));
    }

    // calls on Global class.
    private MethodEmitter globalInstance() {
        return method.invokestatic(GLOBAL_OBJECT, "instance", "()L" + GLOBAL_OBJECT + ';');
    }

    private MethodEmitter globalAllocateArguments() {
        return method.invokestatic(GLOBAL_OBJECT, "allocateArguments", methodDescriptor(ScriptObject.class, Object[].class, Object.class, int.class));
    }

    private MethodEmitter globalNewRegExp() {
        return method.invokestatic(GLOBAL_OBJECT, "newRegExp", methodDescriptor(Object.class, String.class, String.class));
    }

    private MethodEmitter globalRegExpCopy() {
        return method.invokestatic(GLOBAL_OBJECT, "regExpCopy", methodDescriptor(Object.class, Object.class));
    }

    private MethodEmitter globalAllocateArray(final ArrayType type) {
        //make sure the native array is treated as an array type
        return method.invokestatic(GLOBAL_OBJECT, "allocate", "(" + type.getDescriptor() + ")Ljdk/nashorn/internal/objects/NativeArray;");
    }

    private MethodEmitter globalIsEval() {
        return method.invokestatic(GLOBAL_OBJECT, "isEval", methodDescriptor(boolean.class, Object.class));
    }

    private MethodEmitter globalReplaceLocationPropertyPlaceholder() {
        return method.invokestatic(GLOBAL_OBJECT, "replaceLocationPropertyPlaceholder", methodDescriptor(Object.class, Object.class, Object.class));
    }

    private MethodEmitter globalCheckObjectCoercible() {
        return method.invokestatic(GLOBAL_OBJECT, "checkObjectCoercible", methodDescriptor(void.class, Object.class));
    }

    private MethodEmitter globalDirectEval() {
        return method.invokestatic(GLOBAL_OBJECT, "directEval",
                methodDescriptor(Object.class, Object.class, Object.class, Object.class, Object.class, Object.class));
    }

    private abstract class OptimisticOperation {
        private final boolean isOptimistic;
        // expression and optimistic are the same reference
        private final Expression expression;
        private final Optimistic optimistic;
        private final TypeBounds resultBounds;

        OptimisticOperation(final Optimistic optimistic, final TypeBounds resultBounds) {
            this.optimistic = optimistic;
            this.expression = (Expression)optimistic;
            this.resultBounds = resultBounds;
            this.isOptimistic = isOptimistic(optimistic) && useOptimisticTypes() &&
                    // Operation is only effectively optimistic if its type, after being coerced into the result bounds
                    // is narrower than the upper bound.
                    resultBounds.within(Type.generic(((Expression)optimistic).getType())).narrowerThan(resultBounds.widest);
        }

        MethodEmitter emit() {
            return emit(0);
        }

        MethodEmitter emit(final int ignoredArgCount) {
            final int     programPoint                  = optimistic.getProgramPoint();
            final boolean optimisticOrContinuation      = isOptimistic || isContinuationEntryPoint(programPoint);
            final boolean currentContinuationEntryPoint = isCurrentContinuationEntryPoint(programPoint);
            final int     stackSizeOnEntry              = method.getStackSize() - ignoredArgCount;

            // First store the values on the stack opportunistically into local variables. Doing it before loadStack()
            // allows us to not have to pop/load any arguments that are pushed onto it by loadStack() in the second
            // storeStack().
            storeStack(ignoredArgCount, optimisticOrContinuation);

            // Now, load the stack
            loadStack();

            // Now store the values on the stack ultimately into local variables. In vast majority of cases, this is
            // (aside from creating the local types map) a no-op, as the first opportunistic stack store will already
            // store all variables. However, there can be operations in the loadStack() that invalidate some of the
            // stack stores, e.g. in "x[i] = x[++i]", "++i" will invalidate the already stored value for "i". In such
            // unfortunate cases this second storeStack() will restore the invariant that everything on the stack is
            // stored into a local variable, although at the cost of doing a store/load on the loaded arguments as well.
            final int liveLocalsCount = storeStack(method.getStackSize() - stackSizeOnEntry, optimisticOrContinuation);
            assert optimisticOrContinuation == (liveLocalsCount != -1);

            final Label beginTry;
            final Label catchLabel;
            final Label afterConsumeStack = isOptimistic || currentContinuationEntryPoint ? new Label("after_consume_stack") : null;
            if(isOptimistic) {
                beginTry = new Label("try_optimistic");
                final String catchLabelName = (afterConsumeStack == null ? "" : afterConsumeStack.toString()) + "_handler";
                catchLabel = new Label(catchLabelName);
                method.label(beginTry);
            } else {
                beginTry = catchLabel = null;
            }

            consumeStack();

            if(isOptimistic) {
                method._try(beginTry, afterConsumeStack, catchLabel, UnwarrantedOptimismException.class);
            }

            if(isOptimistic || currentContinuationEntryPoint) {
                method.label(afterConsumeStack);

                final int[] localLoads = method.getLocalLoadsOnStack(0, stackSizeOnEntry);
                assert everyStackValueIsLocalLoad(localLoads) : Arrays.toString(localLoads) + ", " + stackSizeOnEntry + ", " + ignoredArgCount;
                final List<Type> localTypesList = method.getLocalVariableTypes();
                final int usedLocals = method.getUsedSlotsWithLiveTemporaries();
                final List<Type> localTypes = method.getWidestLiveLocals(localTypesList.subList(0, usedLocals));
                assert everyLocalLoadIsValid(localLoads, usedLocals) : Arrays.toString(localLoads) + " ~ " + localTypes;

                if(isOptimistic) {
                    addUnwarrantedOptimismHandlerLabel(localTypes, catchLabel);
                }
                if(currentContinuationEntryPoint) {
                    final ContinuationInfo ci = getContinuationInfo();
                    assert ci != null : "no continuation info found for " + lc.getCurrentFunction();
                    assert !ci.hasTargetLabel(); // No duplicate program points
                    ci.setTargetLabel(afterConsumeStack);
                    ci.getHandlerLabel().markAsOptimisticContinuationHandlerFor(afterConsumeStack);
                    // Can't rely on targetLabel.stack.localVariableTypes.length, as it can be higher due to effectively
                    // dead local variables.
                    ci.lvarCount = localTypes.size();
                    ci.setStackStoreSpec(localLoads);
                    ci.setStackTypes(Arrays.copyOf(method.getTypesFromStack(method.getStackSize()), stackSizeOnEntry));
                    assert ci.getStackStoreSpec().length == ci.getStackTypes().length;
                    ci.setReturnValueType(method.peekType());
                    ci.lineNumber = getLastLineNumber();
                    ci.catchLabel = catchLabels.peek();
                }
            }
            return method;
        }

        /**
         * Stores the current contents of the stack into local variables so they are not lost before invoking something that
         * can result in an {@code UnwarantedOptimizationException}.
         * @param ignoreArgCount the number of topmost arguments on stack to ignore when deciding on the shape of the catch
         * block. Those are used in the situations when we could not place the call to {@code storeStack} early enough
         * (before emitting code for pushing the arguments that the optimistic call will pop). This is admittedly a
         * deficiency in the design of the code generator when it deals with self-assignments and we should probably look
         * into fixing it.
         * @return types of the significant local variables after the stack was stored (types for local variables used
         * for temporary storage of ignored arguments are not returned).
         * @param optimisticOrContinuation if false, this method should not execute
         * a label for a catch block for the {@code UnwarantedOptimizationException}, suitable for capturing the
         * currently live local variables, tailored to their types.
         */
        private int storeStack(final int ignoreArgCount, final boolean optimisticOrContinuation) {
            if(!optimisticOrContinuation) {
                return -1; // NOTE: correct value to return is lc.getUsedSlotCount(), but it wouldn't be used anyway
            }

            final int stackSize = method.getStackSize();
            final Type[] stackTypes = method.getTypesFromStack(stackSize);
            final int[] localLoadsOnStack = method.getLocalLoadsOnStack(0, stackSize);
            final int usedSlots = method.getUsedSlotsWithLiveTemporaries();

            final int firstIgnored = stackSize - ignoreArgCount;
            // Find the first value on the stack (from the bottom) that is not a load from a local variable.
            int firstNonLoad = 0;
            while(firstNonLoad < firstIgnored && localLoadsOnStack[firstNonLoad] != Label.Stack.NON_LOAD) {
                firstNonLoad++;
            }

            // Only do the store/load if first non-load is not an ignored argument. Otherwise, do nothing and return
            // the number of used slots as the number of live local variables.
            if(firstNonLoad >= firstIgnored) {
                return usedSlots;
            }

            // Find the number of new temporary local variables that we need; it's the number of values on the stack that
            // are not direct loads of existing local variables.
            int tempSlotsNeeded = 0;
            for(int i = firstNonLoad; i < stackSize; ++i) {
                if(localLoadsOnStack[i] == Label.Stack.NON_LOAD) {
                    tempSlotsNeeded += stackTypes[i].getSlots();
                }
            }

            // Ensure all values on the stack that weren't directly loaded from a local variable are stored in a local
            // variable. We're starting from highest local variable index, so that in case ignoreArgCount > 0 the ignored
            // ones end up at the end of the local variable table.
            int lastTempSlot = usedSlots + tempSlotsNeeded;
            int ignoreSlotCount = 0;
            for(int i = stackSize; i -- > firstNonLoad;) {
                final int loadSlot = localLoadsOnStack[i];
                if(loadSlot == Label.Stack.NON_LOAD) {
                    final Type type = stackTypes[i];
                    final int slots = type.getSlots();
                    lastTempSlot -= slots;
                    if(i >= firstIgnored) {
                        ignoreSlotCount += slots;
                    }
                    method.storeTemp(type, lastTempSlot);
                } else {
                    method.pop();
                }
            }
            assert lastTempSlot == usedSlots; // used all temporary locals

            final List<Type> localTypesList = method.getLocalVariableTypes();

            // Load values back on stack.
            for(int i = firstNonLoad; i < stackSize; ++i) {
                final int loadSlot = localLoadsOnStack[i];
                final Type stackType = stackTypes[i];
                final boolean isLoad = loadSlot != Label.Stack.NON_LOAD;
                final int lvarSlot = isLoad ? loadSlot : lastTempSlot;
                final Type lvarType = localTypesList.get(lvarSlot);
                method.load(lvarType, lvarSlot);
                if(isLoad) {
                    // Conversion operators (I2L etc.) preserve "load"-ness of the value despite the fact that, in the
                    // strict sense they are creating a derived value from the loaded value. This special behavior of
                    // on-stack conversion operators is necessary to accommodate for differences in local variable types
                    // after deoptimization; having a conversion operator throw away "load"-ness would create different
                    // local variable table shapes between optimism-failed code and its deoptimized rest-of method).
                    // After we load the value back, we need to redo the conversion to the stack type if stack type is
                    // different.
                    // NOTE: this would only strictly be necessary for widening conversions (I2L, L2D, I2D), and not for
                    // narrowing ones (L2I, D2L, D2I) as only widening conversions are the ones that can get eliminated
                    // in a deoptimized method, as their original input argument got widened. Maybe experiment with
                    // throwing away "load"-ness for narrowing conversions in MethodEmitter.convert()?
                    method.convert(stackType);
                } else {
                    // temporary stores never needs a convert, as their type is always the same as the stack type.
                    assert lvarType == stackType;
                    lastTempSlot += lvarType.getSlots();
                }
            }
            // used all temporaries
            assert lastTempSlot == usedSlots + tempSlotsNeeded;

            return lastTempSlot - ignoreSlotCount;
        }

        private void addUnwarrantedOptimismHandlerLabel(final List<Type> localTypes, final Label label) {
            final String lvarTypesDescriptor = getLvarTypesDescriptor(localTypes);
            final Map<String, Collection<Label>> unwarrantedOptimismHandlers = lc.getUnwarrantedOptimismHandlers();
            Collection<Label> labels = unwarrantedOptimismHandlers.get(lvarTypesDescriptor);
            if(labels == null) {
                labels = new LinkedList<>();
                unwarrantedOptimismHandlers.put(lvarTypesDescriptor, labels);
            }
            method.markLabelAsOptimisticCatchHandler(label, localTypes.size());
            labels.add(label);
        }

        abstract void loadStack();

        // Make sure that whatever indy call site you emit from this method uses {@code getCallSiteFlagsOptimistic(node)}
        // or otherwise ensure optimistic flag is correctly set in the call site, otherwise it doesn't make much sense
        // to use OptimisticExpression for emitting it.
        abstract void consumeStack();

        /**
         * Emits the correct dynamic getter code. Normally just delegates to method emitter, except when the target
         * expression is optimistic, and the desired type is narrower than the optimistic type. In that case, it'll emit a
         * dynamic getter with its original optimistic type, and explicitly insert a narrowing conversion. This way we can
         * preserve the optimism of the values even if they're subsequently immediately coerced into a narrower type. This
         * is beneficial because in this case we can still presume that since the original getter was optimistic, the
         * conversion has no side effects.
         * @param name the name of the property being get
         * @param flags call site flags
         * @param isMethod whether we're preferrably retrieving a function
         * @return the current method emitter
         */
        MethodEmitter dynamicGet(final String name, final int flags, final boolean isMethod) {
            if(isOptimistic) {
                return method.dynamicGet(getOptimisticCoercedType(), name, getOptimisticFlags(flags), isMethod);
            }
            return method.dynamicGet(resultBounds.within(expression.getType()), name, nonOptimisticFlags(flags), isMethod);
        }

        MethodEmitter dynamicGetIndex(final int flags, final boolean isMethod) {
            if(isOptimistic) {
                return method.dynamicGetIndex(getOptimisticCoercedType(), getOptimisticFlags(flags), isMethod);
            }
            return method.dynamicGetIndex(resultBounds.within(expression.getType()), nonOptimisticFlags(flags), isMethod);
        }

        MethodEmitter dynamicCall(final int argCount, final int flags) {
            if (isOptimistic) {
                return method.dynamicCall(getOptimisticCoercedType(), argCount, getOptimisticFlags(flags));
            }
            return method.dynamicCall(resultBounds.within(expression.getType()), argCount, nonOptimisticFlags(flags));
        }

        int getOptimisticFlags(final int flags) {
            return flags | CALLSITE_OPTIMISTIC | (optimistic.getProgramPoint() << CALLSITE_PROGRAM_POINT_SHIFT); //encode program point in high bits
        }

        int getProgramPoint() {
            return isOptimistic ? optimistic.getProgramPoint() : INVALID_PROGRAM_POINT;
        }

        void convertOptimisticReturnValue() {
            if (isOptimistic) {
                final Type optimisticType = getOptimisticCoercedType();
                if(!optimisticType.isObject()) {
                    method.load(optimistic.getProgramPoint());
                    if(optimisticType.isInteger()) {
                        method.invoke(ENSURE_INT);
                    } else if(optimisticType.isLong()) {
                        method.invoke(ENSURE_LONG);
                    } else if(optimisticType.isNumber()) {
                        method.invoke(ENSURE_NUMBER);
                    } else {
                        throw new AssertionError(optimisticType);
                    }
                }
            }
        }

        void replaceCompileTimeProperty() {
            final IdentNode identNode = (IdentNode)expression;
            final String name = identNode.getSymbol().getName();
            if (CompilerConstants.__FILE__.name().equals(name)) {
                replaceCompileTimeProperty(getCurrentSource().getName());
            } else if (CompilerConstants.__DIR__.name().equals(name)) {
                replaceCompileTimeProperty(getCurrentSource().getBase());
            } else if (CompilerConstants.__LINE__.name().equals(name)) {
                replaceCompileTimeProperty(getCurrentSource().getLine(identNode.position()));
            }
        }

        /**
         * When an ident with name __FILE__, __DIR__, or __LINE__ is loaded, we'll try to look it up as any other
         * identifier. However, if it gets all the way up to the Global object, it will send back a special value that
         * represents a placeholder for these compile-time location properties. This method will generate code that loads
         * the value of the compile-time location property and then invokes a method in Global that will replace the
         * placeholder with the value. Effectively, if the symbol for these properties is defined anywhere in the lexical
         * scope, they take precedence, but if they aren't, then they resolve to the compile-time location property.
         * @param propertyValue the actual value of the property
         */
        private void replaceCompileTimeProperty(final Object propertyValue) {
            assert method.peekType().isObject();
            if(propertyValue instanceof String) {
                method.load((String)propertyValue);
            } else if(propertyValue instanceof Integer) {
                method.load(((Integer)propertyValue).intValue());
                method.convert(Type.OBJECT);
            } else {
                throw new AssertionError();
            }
            globalReplaceLocationPropertyPlaceholder();
            convertOptimisticReturnValue();
        }

        /**
         * Returns the type that should be used as the return type of the dynamic invocation that is emitted as the code
         * for the current optimistic operation. If the type bounds is exact boolean or narrower than the expression's
         * optimistic type, then the optimistic type is returned, otherwise the coercing type. Effectively, this method
         * allows for moving the coercion into the optimistic type when it won't adversely affect the optimistic
         * evaluation semantics, and for preserving the optimistic type and doing a separate coercion when it would
         * affect it.
         * @return
         */
        private Type getOptimisticCoercedType() {
            final Type optimisticType = expression.getType();
            assert resultBounds.widest.widerThan(optimisticType);
            final Type narrowest = resultBounds.narrowest;

            if(narrowest.isBoolean() || narrowest.narrowerThan(optimisticType)) {
                assert !optimisticType.isObject();
                return optimisticType;
            }
            assert !narrowest.isObject();
            return narrowest;
        }
    }

    private static boolean isOptimistic(final Optimistic optimistic) {
        if(!optimistic.canBeOptimistic()) {
            return false;
        }
        final Expression expr = (Expression)optimistic;
        return expr.getType().narrowerThan(expr.getWidestOperationType());
    }

    private static boolean everyLocalLoadIsValid(final int[] loads, final int localCount) {
        for (final int load : loads) {
            if(load < 0 || load >= localCount) {
                return false;
            }
        }
        return true;
    }

    private static boolean everyStackValueIsLocalLoad(final int[] loads) {
        for (final int load : loads) {
            if(load == Label.Stack.NON_LOAD) {
                return false;
            }
        }
        return true;
    }

    private String getLvarTypesDescriptor(final List<Type> localVarTypes) {
        final int count = localVarTypes.size();
        final StringBuilder desc = new StringBuilder(count);
        for(int i = 0; i < count;) {
            i += appendType(desc, localVarTypes.get(i));
        }
        return method.markSymbolBoundariesInLvarTypesDescriptor(desc.toString());
    }

    private static int appendType(final StringBuilder b, final Type t) {
        b.append(t.getBytecodeStackType());
        return t.getSlots();
    }

    private static int countSymbolsInLvarTypeDescriptor(final String lvarTypeDescriptor) {
        int count = 0;
        for(int i = 0; i < lvarTypeDescriptor.length(); ++i) {
            if(Character.isUpperCase(lvarTypeDescriptor.charAt(i))) {
                ++count;
            }
        }
        return count;

    }
    /**
     * Generates all the required {@code UnwarrantedOptimismException} handlers for the current function. The employed
     * strategy strives to maximize code reuse. Every handler constructs an array to hold the local variables, then
     * fills in some trailing part of the local variables (those for which it has a unique suffix in the descriptor),
     * then jumps to a handler for a prefix that's shared with other handlers. A handler that fills up locals up to
     * position 0 will not jump to a prefix handler (as it has no prefix), but instead end with constructing and
     * throwing a {@code RewriteException}. Since we lexicographically sort the entries, we only need to check every
     * entry to its immediately preceding one for longest matching prefix.
     * @return true if there is at least one exception handler
     */
    private boolean generateUnwarrantedOptimismExceptionHandlers(final FunctionNode fn) {
        if(!useOptimisticTypes()) {
            return false;
        }

        // Take the mapping of lvarSpecs -> labels, and turn them into a descending lexicographically sorted list of
        // handler specifications.
        final Map<String, Collection<Label>> unwarrantedOptimismHandlers = lc.popUnwarrantedOptimismHandlers();
        if(unwarrantedOptimismHandlers.isEmpty()) {
            return false;
        }

        method.lineNumber(0);

        final List<OptimismExceptionHandlerSpec> handlerSpecs = new ArrayList<>(unwarrantedOptimismHandlers.size() * 4/3);
        for(final String spec: unwarrantedOptimismHandlers.keySet()) {
            handlerSpecs.add(new OptimismExceptionHandlerSpec(spec, true));
        }
        Collections.sort(handlerSpecs, Collections.reverseOrder());

        // Map of local variable specifications to labels for populating the array for that local variable spec.
        final Map<String, Label> delegationLabels = new HashMap<>();

        // Do everything in a single pass over the handlerSpecs list. Note that the list can actually grow as we're
        // passing through it as we might add new prefix handlers into it, so can't hoist size() outside of the loop.
        for(int handlerIndex = 0; handlerIndex < handlerSpecs.size(); ++handlerIndex) {
            final OptimismExceptionHandlerSpec spec = handlerSpecs.get(handlerIndex);
            final String lvarSpec = spec.lvarSpec;
            if(spec.catchTarget) {
                assert !method.isReachable();
                // Start a catch block and assign the labels for this lvarSpec with it.
                method._catch(unwarrantedOptimismHandlers.get(lvarSpec));
                // This spec is a catch target, so emit array creation code. The length of the array is the number of
                // symbols - the number of uppercase characters.
                method.load(countSymbolsInLvarTypeDescriptor(lvarSpec));
                method.newarray(Type.OBJECT_ARRAY);
            }
            if(spec.delegationTarget) {
                // If another handler can delegate to this handler as its prefix, then put a jump target here for the
                // shared code (after the array creation code, which is never shared).
                method.label(delegationLabels.get(lvarSpec)); // label must exist
            }

            final boolean lastHandler = handlerIndex == handlerSpecs.size() - 1;

            int lvarIndex;
            final int firstArrayIndex;
            final int firstLvarIndex;
            Label delegationLabel;
            final String commonLvarSpec;
            if(lastHandler) {
                // Last handler block, doesn't delegate to anything.
                lvarIndex = 0;
                firstLvarIndex = 0;
                firstArrayIndex = 0;
                delegationLabel = null;
                commonLvarSpec = null;
            } else {
                // Not yet the last handler block, will definitely delegate to another handler; let's figure out which
                // one. It can be an already declared handler further down the list, or it might need to declare a new
                // prefix handler.

                // Since we're lexicographically ordered, the common prefix handler is defined by the common prefix of
                // this handler and the next handler on the list.
                final int nextHandlerIndex = handlerIndex + 1;
                final String nextLvarSpec = handlerSpecs.get(nextHandlerIndex).lvarSpec;
                commonLvarSpec = commonPrefix(lvarSpec, nextLvarSpec);
                // We don't chop symbols in half
                assert Character.isUpperCase(commonLvarSpec.charAt(commonLvarSpec.length() - 1));

                // Let's find if we already have a declaration for such handler, or we need to insert it.
                {
                    boolean addNewHandler = true;
                    int commonHandlerIndex = nextHandlerIndex;
                    for(; commonHandlerIndex < handlerSpecs.size(); ++commonHandlerIndex) {
                        final OptimismExceptionHandlerSpec forwardHandlerSpec = handlerSpecs.get(commonHandlerIndex);
                        final String forwardLvarSpec = forwardHandlerSpec.lvarSpec;
                        if(forwardLvarSpec.equals(commonLvarSpec)) {
                            // We already have a handler for the common prefix.
                            addNewHandler = false;
                            // Make sure we mark it as a delegation target.
                            forwardHandlerSpec.delegationTarget = true;
                            break;
                        } else if(!forwardLvarSpec.startsWith(commonLvarSpec)) {
                            break;
                        }
                    }
                    if(addNewHandler) {
                        // We need to insert a common prefix handler. Note handlers created with catchTarget == false
                        // will automatically have delegationTarget == true (because that's the only reason for their
                        // existence).
                        handlerSpecs.add(commonHandlerIndex, new OptimismExceptionHandlerSpec(commonLvarSpec, false));
                    }
                }

                firstArrayIndex = countSymbolsInLvarTypeDescriptor(commonLvarSpec);
                lvarIndex = 0;
                for(int j = 0; j < commonLvarSpec.length(); ++j) {
                    lvarIndex += CodeGeneratorLexicalContext.getTypeForSlotDescriptor(commonLvarSpec.charAt(j)).getSlots();
                }
                firstLvarIndex = lvarIndex;

                // Create a delegation label if not already present
                delegationLabel = delegationLabels.get(commonLvarSpec);
                if(delegationLabel == null) {
                    // uo_pa == "unwarranted optimism, populate array"
                    delegationLabel = new Label("uo_pa_" + commonLvarSpec);
                    delegationLabels.put(commonLvarSpec, delegationLabel);
                }
            }

            // Load local variables handled by this handler on stack
            int args = 0;
            boolean symbolHadValue = false;
            for(int typeIndex = commonLvarSpec == null ? 0 : commonLvarSpec.length(); typeIndex < lvarSpec.length(); ++typeIndex) {
                final char typeDesc = lvarSpec.charAt(typeIndex);
                final Type lvarType = CodeGeneratorLexicalContext.getTypeForSlotDescriptor(typeDesc);
                if (!lvarType.isUnknown()) {
                    method.load(lvarType, lvarIndex);
                    symbolHadValue = true;
                    args++;
                } else if(typeDesc == 'U' && !symbolHadValue) {
                    // Symbol boundary with undefined last value. Check if all previous values for this symbol were also
                    // undefined; if so, emit one explicit Undefined. This serves to ensure that we're emiting exactly
                    // one value for every symbol that uses local slots. While we could in theory ignore symbols that
                    // are undefined (in other words, dead) at the point where this exception was thrown, unfortunately
                    // we can't do it in practice. The reason for this is that currently our liveness analysis is
                    // coarse (it can determine whether a symbol has not been read with a particular type anywhere in
                    // the function being compiled, but that's it), and a symbol being promoted to Object due to a
                    // deoptimization will suddenly show up as "live for Object type", and previously dead U->O
                    // conversions on loop entries will suddenly become alive in the deoptimized method which will then
                    // expect a value for that slot in its continuation handler. If we had precise liveness analysis, we
                    // could go back to excluding known dead symbols from the payload of the RewriteException.
                    if(method.peekType() == Type.UNDEFINED) {
                        method.dup();
                    } else {
                        method.loadUndefined(Type.OBJECT);
                    }
                    args++;
                }
                if(Character.isUpperCase(typeDesc)) {
                    // Reached symbol boundary; reset flag for the next symbol.
                    symbolHadValue = false;
                }
                lvarIndex += lvarType.getSlots();
            }
            assert args > 0;
            // Delegate actual storing into array to an array populator utility method.
            //on the stack:
            // object array to be populated
            // start index
            // a lot of types
            method.dynamicArrayPopulatorCall(args + 1, firstArrayIndex);
            if(delegationLabel != null) {
                // We cascade to a prefix handler to fill out the rest of the local variables and throw the
                // RewriteException.
                assert !lastHandler;
                assert commonLvarSpec != null;
                // Must undefine the local variables that we have already processed for the sake of correct join on the
                // delegate label
                method.undefineLocalVariables(firstLvarIndex, true);
                final OptimismExceptionHandlerSpec nextSpec = handlerSpecs.get(handlerIndex + 1);
                // If the delegate immediately follows, and it's not a catch target (so it doesn't have array setup
                // code) don't bother emitting a jump, as we'd just jump to the next instruction.
                if(!nextSpec.lvarSpec.equals(commonLvarSpec) || nextSpec.catchTarget) {
                    method._goto(delegationLabel);
                }
            } else {
                assert lastHandler;
                // Nothing to delegate to, so this handler must create and throw the RewriteException.
                // At this point we have the UnwarrantedOptimismException and the Object[] with local variables on
                // stack. We need to create a RewriteException, push two references to it below the constructor
                // arguments, invoke the constructor, and throw the exception.
                method._new(RewriteException.class);
                method.dup(2);
                method.dup(2);
                method.pop();
                loadConstant(getByteCodeSymbolNames(fn));
                if (isRestOf()) {
                    loadConstant(getContinuationEntryPoints());
                    method.invoke(INIT_REWRITE_EXCEPTION_REST_OF);
                } else {
                    method.invoke(INIT_REWRITE_EXCEPTION);
                }
                method.athrow();
            }
        }
        return true;
    }

    private static String[] getByteCodeSymbolNames(final FunctionNode fn) {
        // Only names of local variables on the function level are captured. This information is used to reduce
        // deoptimizations, so as much as we can capture will help. We rely on the fact that function wide variables are
        // all live all the time, so the array passed to rewrite exception contains one element for every slotted symbol
        // here.
        final List<String> names = new ArrayList<>();
        for (final Symbol symbol: fn.getBody().getSymbols()) {
            if (symbol.hasSlot()) {
                if (symbol.isScope()) {
                    // slot + scope can only be true for parameters
                    assert symbol.isParam();
                    names.add(null);
                } else {
                    names.add(symbol.getName());
                }
            }
        }
        return names.toArray(new String[names.size()]);
    }

    private static String commonPrefix(final String s1, final String s2) {
        final int l1 = s1.length();
        final int l = Math.min(l1, s2.length());
        int lms = -1; // last matching symbol
        for(int i = 0; i < l; ++i) {
            final char c1 = s1.charAt(i);
            if(c1 != s2.charAt(i)) {
                return s1.substring(0, lms + 1);
            } else if(Character.isUpperCase(c1)) {
                lms = i;
            }
        }
        return l == l1 ? s1 : s2;
    }

    private static class OptimismExceptionHandlerSpec implements Comparable<OptimismExceptionHandlerSpec> {
        private final String lvarSpec;
        private final boolean catchTarget;
        private boolean delegationTarget;

        OptimismExceptionHandlerSpec(final String lvarSpec, final boolean catchTarget) {
            this.lvarSpec = lvarSpec;
            this.catchTarget = catchTarget;
            if(!catchTarget) {
                delegationTarget = true;
            }
        }

        @Override
        public int compareTo(final OptimismExceptionHandlerSpec o) {
            return lvarSpec.compareTo(o.lvarSpec);
        }

        @Override
        public String toString() {
            final StringBuilder b = new StringBuilder(64).append("[HandlerSpec ").append(lvarSpec);
            if(catchTarget) {
                b.append(", catchTarget");
            }
            if(delegationTarget) {
                b.append(", delegationTarget");
            }
            return b.append("]").toString();
        }
    }

    private static class ContinuationInfo {
        private final Label handlerLabel;
        private Label targetLabel; // Label for the target instruction.
        int lvarCount;
        // Indices of local variables that need to be loaded on the stack when this node completes
        private int[] stackStoreSpec;
        // Types of values loaded on the stack
        private Type[] stackTypes;
        // If non-null, this node should perform the requisite type conversion
        private Type returnValueType;
        // If we are in the middle of an object literal initialization, we need to update the map
        private PropertyMap objectLiteralMap;
        // Object literal stack depth for object literal - not necessarly top if property is a tree
        private int objectLiteralStackDepth = -1;
        // The line number at the continuation point
        private int lineNumber;
        // The active catch label, in case the continuation point is in a try/catch block
        private Label catchLabel;
        // The number of scopes that need to be popped before control is transferred to the catch label.
        private int exceptionScopePops;

        ContinuationInfo() {
            this.handlerLabel = new Label("continuation_handler");
        }

        Label getHandlerLabel() {
            return handlerLabel;
        }

        boolean hasTargetLabel() {
            return targetLabel != null;
        }

        Label getTargetLabel() {
            return targetLabel;
        }

        void setTargetLabel(final Label targetLabel) {
            this.targetLabel = targetLabel;
        }

        int[] getStackStoreSpec() {
            return stackStoreSpec.clone();
        }

        void setStackStoreSpec(final int[] stackStoreSpec) {
            this.stackStoreSpec = stackStoreSpec;
        }

        Type[] getStackTypes() {
            return stackTypes.clone();
        }

        void setStackTypes(final Type[] stackTypes) {
            this.stackTypes = stackTypes;
        }

        Type getReturnValueType() {
            return returnValueType;
        }

        void setReturnValueType(final Type returnValueType) {
            this.returnValueType = returnValueType;
        }

        int getObjectLiteralStackDepth() {
            return objectLiteralStackDepth;
        }

        void setObjectLiteralStackDepth(final int objectLiteralStackDepth) {
            this.objectLiteralStackDepth = objectLiteralStackDepth;
        }

        PropertyMap getObjectLiteralMap() {
            return objectLiteralMap;
        }

        void setObjectLiteralMap(final PropertyMap objectLiteralMap) {
            this.objectLiteralMap = objectLiteralMap;
        }

        @Override
        public String toString() {
             return "[localVariableTypes=" + targetLabel.getStack().getLocalVariableTypesCopy() + ", stackStoreSpec=" +
                     Arrays.toString(stackStoreSpec) + ", returnValueType=" + returnValueType + "]";
        }
    }

    private ContinuationInfo getContinuationInfo() {
        return fnIdToContinuationInfo.get(lc.getCurrentFunction().getId());
    }

    private void generateContinuationHandler() {
        if (!isRestOf()) {
            return;
        }

        final ContinuationInfo ci = getContinuationInfo();
        method.label(ci.getHandlerLabel());

        // There should never be an exception thrown from the continuation handler, but in case there is (meaning,
        // Nashorn has a bug), then line number 0 will be an indication of where it came from (line numbers are Uint16).
        method.lineNumber(0);

        final Label.Stack stack = ci.getTargetLabel().getStack();
        final List<Type> lvarTypes = stack.getLocalVariableTypesCopy();
        final BitSet symbolBoundary = stack.getSymbolBoundaryCopy();
        final int lvarCount = ci.lvarCount;

        final Type rewriteExceptionType = Type.typeFor(RewriteException.class);
        // Store the RewriteException into an unused local variable slot.
        method.load(rewriteExceptionType, 0);
        method.storeTemp(rewriteExceptionType, lvarCount);
        // Get local variable array
        method.load(rewriteExceptionType, 0);
        method.invoke(RewriteException.GET_BYTECODE_SLOTS);
        // Store local variables. Note that deoptimization might introduce new value types for existing local variables,
        // so we must use both liveLocals and symbolBoundary, as in some cases (when the continuation is inside of a try
        // block) we need to store the incoming value into multiple slots. The optimism exception handlers will have
        // exactly one array element for every symbol that uses bytecode storage. If in the originating method the value
        // was undefined, there will be an explicit Undefined value in the array.
        int arrayIndex = 0;
        for(int lvarIndex = 0; lvarIndex < lvarCount;) {
            final Type lvarType = lvarTypes.get(lvarIndex);
            if(!lvarType.isUnknown()) {
                method.dup();
                method.load(arrayIndex).arrayload();
                final Class<?> typeClass = lvarType.getTypeClass();
                // Deoptimization in array initializers can cause arrays to undergo component type widening
                if(typeClass == long[].class) {
                    method.load(rewriteExceptionType, lvarCount);
                    method.invoke(RewriteException.TO_LONG_ARRAY);
                } else if(typeClass == double[].class) {
                    method.load(rewriteExceptionType, lvarCount);
                    method.invoke(RewriteException.TO_DOUBLE_ARRAY);
                } else if(typeClass == Object[].class) {
                    method.load(rewriteExceptionType, lvarCount);
                    method.invoke(RewriteException.TO_OBJECT_ARRAY);
                } else {
                    if(!(typeClass.isPrimitive() || typeClass == Object.class)) {
                        // NOTE: this can only happen with dead stores. E.g. for the program "1; []; f();" in which the
                        // call to f() will deoptimize the call site, but it'll expect :return to have the type
                        // NativeArray. However, in the more optimal version, :return's only live type is int, therefore
                        // "{O}:return = []" is a dead store, and the variable will be sent into the continuation as
                        // Undefined, however NativeArray can't hold Undefined instance.
                        method.loadType(Type.getInternalName(typeClass));
                        method.invoke(RewriteException.INSTANCE_OR_NULL);
                    }
                    method.convert(lvarType);
                }
                method.storeHidden(lvarType, lvarIndex, false);
            }
            final int nextLvarIndex = lvarIndex + lvarType.getSlots();
            if(symbolBoundary.get(nextLvarIndex - 1)) {
                ++arrayIndex;
            }
            lvarIndex = nextLvarIndex;
        }
        if(assertsEnabled) {
            method.load(arrayIndex);
            method.invoke(RewriteException.ASSERT_ARRAY_LENGTH);
        } else {
            method.pop();
        }

        final int[]   stackStoreSpec = ci.getStackStoreSpec();
        final Type[]  stackTypes     = ci.getStackTypes();
        final boolean isStackEmpty   = stackStoreSpec.length == 0;
        boolean replacedObjectLiteralMap = false;
        if(!isStackEmpty) {
            // Load arguments on the stack
            final int objectLiteralStackDepth = ci.getObjectLiteralStackDepth();
            for(int i = 0; i < stackStoreSpec.length; ++i) {
                final int slot = stackStoreSpec[i];
                method.load(lvarTypes.get(slot), slot);
                method.convert(stackTypes[i]);
                // stack: s0=object literal being initialized
                // change map of s0 so that the property we are initilizing when we failed
                // is now ci.returnValueType
                if (i == objectLiteralStackDepth) {
                    method.dup();
                    assert ci.getObjectLiteralMap() != null;
                    assert ScriptObject.class.isAssignableFrom(method.peekType().getTypeClass()) : method.peekType().getTypeClass() + " is not a script object";
                    loadConstant(ci.getObjectLiteralMap());
                    method.invoke(ScriptObject.SET_MAP);
                    replacedObjectLiteralMap = true;
                }
            }
        }
        // Must have emitted the code for replacing the map of an object literal if we have a set object literal stack depth
        assert ci.getObjectLiteralStackDepth() == -1 || replacedObjectLiteralMap;
        // Load RewriteException back.
        method.load(rewriteExceptionType, lvarCount);
        // Get rid of the stored reference
        method.loadNull();
        method.storeHidden(Type.OBJECT, lvarCount);
        // Mark it dead
        method.markDeadSlots(lvarCount, Type.OBJECT.getSlots());

        // Load return value on the stack
        method.invoke(RewriteException.GET_RETURN_VALUE);

        final Type returnValueType = ci.getReturnValueType();

        // Set up an exception handler for primitive type conversion of return value if needed
        boolean needsCatch = false;
        final Label targetCatchLabel = ci.catchLabel;
        Label _try = null;
        if(returnValueType.isPrimitive()) {
            // If the conversion throws an exception, we want to report the line number of the continuation point.
            method.lineNumber(ci.lineNumber);

            if(targetCatchLabel != METHOD_BOUNDARY) {
                _try = new Label("");
                method.label(_try);
                needsCatch = true;
            }
        }

        // Convert return value
        method.convert(returnValueType);

        final int scopePopCount = needsCatch ? ci.exceptionScopePops : 0;

        // Declare a try/catch for the conversion. If no scopes need to be popped until the target catch block, just
        // jump into it. Otherwise, we'll need to create a scope-popping catch block below.
        final Label catchLabel = scopePopCount > 0 ? new Label("") : targetCatchLabel;
        if(needsCatch) {
            final Label _end_try = new Label("");
            method.label(_end_try);
            method._try(_try, _end_try, catchLabel);
        }

        // Jump to continuation point
        method._goto(ci.getTargetLabel());

        // Make a scope-popping exception delegate if needed
        if(catchLabel != targetCatchLabel) {
            method.lineNumber(0);
            assert scopePopCount > 0;
            method._catch(catchLabel);
            popScopes(scopePopCount);
            method.uncheckedGoto(targetCatchLabel);
        }
    }
}<|MERGE_RESOLUTION|>--- conflicted
+++ resolved
@@ -1826,7 +1826,7 @@
      * doing an on-demand ("just-in-time") compilation, then we aren't generating code for inner functions.
      */
     private boolean compileOutermostOnly() {
-        return RecompilableScriptFunctionData.LAZY_COMPILATION || compiler.isOnDemandCompilation();
+        return compiler.isOnDemandCompilation() || compiler.getScriptEnvironment()._lazy_compilation;
     }
 
     @Override
@@ -2295,16 +2295,11 @@
             final Symbol symbol = value == null ? null : new Symbol(key, 0);
 
             if (value == null) {
-<<<<<<< HEAD
                 gettersSetters.add(propertyNode);
-            } else if (key.equals(ScriptObject.PROTO_PROPERTY_NAME)) {
-=======
-                hasGettersSetters = true;
             } else if (propertyNode.getKey() instanceof IdentNode &&
                        key.equals(ScriptObject.PROTO_PROPERTY_NAME)) {
                 // ES6 draft compliant __proto__ inside object literal
                 // Identifier key and name is __proto__
->>>>>>> a1bdf874
                 protoNode = value;
                 continue;
             }
@@ -4333,19 +4328,11 @@
             initializedFunctionIds.add(fnId);
         }
 
-<<<<<<< HEAD
         // We don't emit a ScriptFunction on stack for the outermost compiled function (as there's no code being
         // generated in its outer context that'd need it as a callee).
         if (lc.getOutermostFunction() == functionNode) {
             return;
         }
-=======
-        // Generate the object class and property map in case this function is ever used as constructor
-        final String      className          = SCRIPTFUNCTION_IMPL_OBJECT;
-        final int         fieldCount         = ObjectClassGenerator.getPaddedFieldCount(functionNode.countThisProperties());
-        final String      allocatorClassName = Compiler.binaryName(ObjectClassGenerator.getClassName(fieldCount));
-        final PropertyMap allocatorMap       = PropertyMap.newMap(null, allocatorClassName, 0, fieldCount, 0);
->>>>>>> a1bdf874
 
         method._new(SCRIPTFUNCTION_IMPL_NAME, SCRIPTFUNCTION_IMPL_TYPE).dup();
         loadConstant(data);
